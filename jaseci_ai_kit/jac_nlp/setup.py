--- conflicted
+++ resolved
@@ -15,11 +15,8 @@
     "paraphraser",
     "dolly",
     "llm",
-<<<<<<< HEAD
     "gen_emb",
-=======
     "cl_summer",
->>>>>>> 485253b2
 ]
 
 
