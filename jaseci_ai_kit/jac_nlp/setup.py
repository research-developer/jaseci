--- conflicted
+++ resolved
@@ -2,11 +2,7 @@
 from os.path import join
 
 MODULES = [
-<<<<<<< HEAD
     "summarization",
-=======
-    "bart_sum",
->>>>>>> dd556dec
     "sbert_sim",
     "text_seg",
     "tfm_ner",
