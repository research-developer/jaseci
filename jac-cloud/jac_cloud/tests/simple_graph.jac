"""Example of simple walker walking nodes."""
import:py from jac_cloud.core.context {JaseciContext}
import:py from jac_cloud.jaseci.models {User as BaseUser, NO_PASSWORD}
import:py from jac_cloud.jaseci.utils {SendGridEmailer}
import:py from jac_cloud.plugin {WEBSOCKET_MANAGER as socket}
import:py from dataclasses {dataclass}
import:py from fastapi {UploadFile}
import:py from typing {Any}

class User:BaseUser: {
    has name: str;

    class Collection:BaseUser.Collection: {
        ::py::
        @classmethod
        def __document__(cls, doc) -> "User":
            return User(
                id=doc.pop("_id"),
                email=doc.pop("email"),
                password=doc.pop("password", None) or NO_PASSWORD,
                root_id=doc.pop("root_id"),
                **doc,
            )
        ::py::
    }

    static can send_verification_code(code: str, email: str) -> None {
        SendGridEmailer.send_verification_code(code, email);
    }

    static can send_reset_code(code: str, email: str) -> None {
        SendGridEmailer.send_reset_code(code, email);
    }

    static can sso_mapper(open_id: object) -> dict[str, object] {
        return {
            "name": f"{open_id.first_name} {open_id.last_name}"
        };
    }

    static can system_admin_default() -> dict[str, object] {
        return {
            "name": f"System Administrator"
        };
    }
}

enum Enum {
    A = "a",
    B = "b",
    C = "c"
}

node A {
    has val: int;
}

node B {
    has val: str | int;
}

node C {
    has val: Any;
}

obj Child {
    has val: int, arr: list[int], data: dict[str, int], enum_field: Enum;
}

obj Parent:Child: {
    has child: Child;
}

node Nested {
<<<<<<< HEAD
    has val: int, arr: list[int], data: dict[str, int], parent: Parent, enum_field: Enum;
}

obj Kid {
    has enum_field: Enum;
}

obj Adult:Kid: {
    has kid: Kid, arr: list[Kid], data: dict[str, Kid];
=======
    has val: int, arr: list[int], json: dict[str, int], parent: Parent, enum_field: Enum, access: str | None = None;

    can __jac_access__ {
        return self.access;
    }
>>>>>>> 4208c1ca
}

walker create_graph {
    can enter_root with `root entry {
        a = A(val=0);
        b = B(val=1);
        c = C(val=2);
        here ++> a;
        a ++> b;
        b ++> c;

        report here;
        report a;
        report b;
        report c;
    }
}

walker traverse_graph {
    can enter with `root entry {
        report here;
        visit [-->];
    }

    can enter_A with A entry {
        report here;
        visit [-->];
    }

    can enter_B with B entry {
        report here;
        visit [-->];
    }

    can enter_C with C entry {
        report here;
    }
}

walker detach_node {
    can enter with `root entry {
        visit [-->];
    }

    can enter_A with A entry {
        visit [-->];
    }

    can enter_B with B entry {
        return here del --> [-->];
    }
}

walker update_graph {
    can enter with `root entry {
        report here;
        visit [-->];
    }

    can enter_A with A entry {
        here.val = 1;
        report here;
        visit [-->];
    }

    can enter_B with B entry {
        here.val = 2;
        report here;
        visit [-->];
    }
}

walker create_nested_node {
    can enter_root with `root entry {
        n = Nested(
            val=0,
            arr=[],
            data={},
            parent=Parent(
                val=1,
                arr=[1],
                data={"a": 1},
                child=Child(
                    val=2,
                    arr=[1, 2],
                    data={"a": 1, "b": 2},
                    enum_field = Enum.C
                ),
                enum_field = Enum.B
            ),
            enum_field = Enum.A
        );
        here ++> n;
        return n;
    }
}

walker update_nested_node {
    can enter_root with `root entry {
        nested = [-->(`?Nested)][0];
        nested.parent.child.data["c"] = 3;
        nested.parent.child.arr.append(3);
        nested.parent.child.val = 3;
        nested.parent.child.enum_field = Enum.A;
        nested.parent.data["b"] = 2;
        nested.parent.arr.append(2);
        nested.parent.val = 2;
        nested.parent.enum_field = Enum.C;
        nested.data["a"] = 1;
        nested.arr.append(1);
        nested.val = 1;
        nested.enum_field = Enum.B;
        return nested;
    }

    can enter_nested with Nested entry {
        here.parent.child.data["c"] = 3;
        here.parent.child.arr.append(3);
        here.parent.child.val = 3;
        here.parent.child.enum_field = Enum.A;
        here.parent.data["b"] = 2;
        here.parent.arr.append(2);
        here.parent.val = 2;
        here.parent.enum_field = Enum.C;
        here.data["a"] = 1;
        here.arr.append(1);
        here.val = 1;
        here.enum_field = Enum.B;
        return here;
    }
}

walker update_nested_node_access {
    has access: str | None = None;

    can enter_nested with Nested entry {
        here.access = self.access;
        return here;
    }
}

walker detach_nested_node {
    can enter_root with `root entry {
        report here del--> [-->(`?Nested)];
    }
}

walker visit_nested_node {
    can enter_root with `root entry {
        nesteds = [-->(`?Nested)];
        if nesteds {
            report [-->(`?Nested)][0];
        } else {
            report nesteds;
        }
    }

    can enter_nested with Nested entry {
        report here;
    }
}

walker delete_nested_node {
    can enter_root with `root entry {
        nested = [-->(`?Nested)][0];
        Jac.destroy(nested);
        # nested.__jac__.apply();

        report [-->(`?Nested)];
    }
}

walker delete_nested_edge {
    can enter_root with `root entry {
        nested_edge = :e:[-->][0];
        Jac.destroy(nested_edge);

        report [-->(`?Nested)];
    }
}

walker allow_other_root_access {
    has root_id: str, level: int | str = 0, via_all: bool = False;

    can enter_root with `root entry {
        if self.via_all {
            Jac.unrestrict(here, self.level);
        } else {
            import:py from jac_cloud.core.architype {BaseAnchor}
            Jac.allow_root(here, BaseAnchor.ref(self.root_id), self.level);
        }
    }

    can enter_nested with Nested entry {
        if self.via_all {
            Jac.unrestrict(here, self.level);
        } else {
            import:py from jac_cloud.core.architype {BaseAnchor}
            Jac.allow_root(here, BaseAnchor.ref(self.root_id), self.level);
        }
    }
}

walker disallow_other_root_access {
    has root_id: str, via_all: bool = False;

    can enter_root with `root entry {
        if self.via_all {
            Jac.restrict(here);
        } else {
            import:py from jac_cloud.core.architype {BaseAnchor}
            Jac.disallow_root(here, BaseAnchor.ref(self.root_id));
        }
    }

    can enter_nested with Nested entry {
        if self.via_all {
            Jac.restrict(here);
        } else {
            import:py from jac_cloud.core.architype {BaseAnchor}
            Jac.disallow_root(here, BaseAnchor.ref(self.root_id));
        }
    }
}

#################################################################
#                    ENDPOINT CUSTOMIZATIONS                    #
#################################################################

walker post_no_body {}

walker post_with_body {
    has a: str;
}

walker get_no_body {
    class __specs__ {
        has methods: list = ["get"];
    }
}

walker get_with_query {
    has a: str;

    class __specs__ {
        has methods: list = ["get"], as_query: list = ["a"];
    }
}

walker get_all_query {
    has a: str;
    has b: str;

    class __specs__ {
        has methods: list = ["get"], as_query: list = "*", auth: bool = False;
    }
}

walker post_path_var {
    has a: str;

    class __specs__ {
        has path: str = "/{a}", methods: list = ["post", "get"];
    }
}

walker post_all_excluded {
    has a: str = "";
    has b: str = "";

    class __specs__ {
        has excluded: str = "*", auth: bool = False;
    }
}

walker post_partial_excluded {
    has a: str;
    has b: str = "";

    class __specs__ {
        has excluded: str = "b";
    }
}

walker combination1 {
    has a: str;
    has b: str;
    has c: str;
    has d: str = "";

    class __specs__ {
        has methods: list = ["post", "get"], as_query: list = ["a", "b"], excluded: str = "d";
    }
}


walker combination2 {
    has a: str;
    has b: str;
    has c: str;
    has d: str = "";
    has e: str = "";

    class __specs__ {
        has path: str = "/{a}",
        methods: list = ["post", "get", "put", "patch", "delete", "head", "trace", "options"],
        as_query: list = ["b"],
        excluded: list = ["d", "e"];
    }
}

walker post_with_file {
    has single: UploadFile;
    has multiple: list[UploadFile];
    has singleOptional: UploadFile | None = None;


    can enter with `root entry {
        print(self.single);
        print(self.multiple);
        print(self.singleOptional);

        multiple = [];
        for file in self.multiple {
            multiple.append({
                "name": file.filename,
                "content_type": file.content_type,
                "size": file.size,
            });
        }

        single = {
            "single": {
                "name": self.single.filename,
                "content_type": self.single.content_type,
                "size": self.single.size,
            }
        };

        report {
            "single": single,
            "multiple": multiple,
            "singleOptional": self.singleOptional
        };
    }

    class __specs__ {}
}

walker post_with_body_and_file {
    has val: int;
    has single: UploadFile;
    has multiple: list[UploadFile];
    has optional_val: int = 0;

    can enter with `root entry {
        print(self.val);
        print(self.optional_val);
        print(self.single);
        print(self.multiple);
    }

    class __specs__ {
        has auth: bool = False;
    }
}

walker custom_status_code {
    has status: int;

    can enter with `root entry {
        Jac.get_context().status = self.status;
    }
}

walker different_return {

    can enter1 with `root entry {
    }

    can enter2 with A entry -> int {
    }

    can enter3 with B entry -> str {
    }

    can enter4 with C entry -> bool {
    }

    can enter5 with Nested entry -> Parent {
    }

    can enter6 with `root entry -> list | dict {
    }

    class __specs__ {
        has auth: bool = False;
    }
}

:walker:detach_nested_node:can:enter_root {
    return here del--> [-->(`?Nested)];
}

:walker:visit_nested_node:can:enter_root {
    nesteds = [-->(`?Nested)];
    if nesteds {
        return [-->(`?Nested)][0];
    } else {
        return nesteds;
    }
}

:walker:visit_nested_node:can:enter_nested {
    return here;
}

walker manual_create_nested_node {
    can enter_root with `root entry {
        n = Nested(
            val=0,
            arr=[],
            data={},
            parent=Parent(
                val=1,
                arr=[1],
                data={"a": 1},
                child=Child(
                    val=2,
                    arr=[1, 2],
                    data={"a": 1, "b": 2},
                    enum_field = Enum.C
                ),
                enum_field = Enum.B
            ),
            enum_field = Enum.A
        );
        here ++> n;
        here.__jac__.apply();

        # simulate no auto save
        jsrc = Jac.get_context().mem;
        jsrc.__mem__.clear();
        jsrc.__gc__.clear();

        return n;
    }
}

walker manual_update_nested_node {
    can enter_root with `root entry {
        nested = [-->(`?Nested)][0];
        nested.parent.child.data["c"] = 3;
        nested.parent.child.arr.append(3);
        nested.parent.child.val = 3;
        nested.parent.child.enum_field = Enum.A;
        nested.parent.data["b"] = 2;
        nested.parent.arr.append(2);
        nested.parent.val = 2;
        nested.parent.enum_field = Enum.C;
        nested.data["a"] = 1;
        nested.arr.append(1);
        nested.val = 1;
        nested.enum_field = Enum.B;
        nested.__jac__.apply();

        # simulate no auto save
        jsrc = Jac.get_context().mem;
        jsrc.__mem__.clear();
        jsrc.__gc__.clear();

        return nested;
    }
}

walker manual_detach_nested_node {
    can enter_root with `root entry {
        nested = [-->(`?Nested)][0];
        detached = here del--> [-->(`?Nested)];
        Jac.destroy(nested);
        nested.__jac__.apply();

        # simulate no auto save
        jsrc = Jac.get_context().mem;
        jsrc.__mem__.clear();
        jsrc.__gc__.clear();

        return detached;
    }
}

walker manual_delete_nested_node {
    can enter_root with `root entry {
        nested = [-->(`?Nested)][0];
        Jac.destroy(nested);
        nested.__jac__.apply();

        # simulate no auto save
        jsrc = Jac.get_context().mem;
        jsrc.__mem__.clear();
        jsrc.__gc__.clear();

        report [-->(`?Nested)];
    }
}

walker manual_delete_nested_edge {
    can enter_root with `root entry {
        nested_edge = :e:[-->][0];
        Jac.destroy(nested_edge);
        nested_edge.__jac__.apply();

        # simulate no auto save
        jsrc = Jac.get_context().mem;
        jsrc.__mem__.clear();
        jsrc.__gc__.clear();

        report [-->(`?Nested)];
    }
}

walker custom_report {
    can enter1 with `root entry {
        report 1;
        report 2;
        report 3;

        Jac.report({
            "testing": 1
        }, True);
    }

    class __specs__ {
        has auth: bool = False;
    }
}

##################################################################
#                           FOR PURGER                           #
##################################################################

node D {
    has id: int;
}

node E {
    has id: int;
}

node F {
    has id: int;
}

node G {
    has id: int;
}

node H {
    has id: int;
}


walker populate_graph {
    can setup1 with `root entry {
        for i in range(2) {
            here ++> D(id=i);
        }
        visit [-->];
    }

    can setup2 with D entry {
        for i in range(2) {
            here ++> E(id=i);
        }
        visit [-->];
    }

    can setup3 with E entry {
        for i in range(2) {
            here ++> F(id=i);
        }
        visit [-->];
    }

    can setup4 with F entry {
        for i in range(2) {
            here ++> G(id=i);
        }
        visit [-->];
    }

    can setup5 with G entry {
        for i in range(2) {
            here ++> H(id=i);
        }
        visit [-->];
    }
}

walker traverse_populated_graph {
    can enter1 with `root entry {
        report here;
        visit [-->];
    }

    can enter2 with D entry {
        report here;
        visit [-->];
    }

    can enter3 with E entry {
        report here;
        visit [-->];
    }

    can enter4 with F entry {
        report here;
        visit [-->];
    }

    can enter5 with G entry {
        report here;
        visit [-->];
    }

    can enter6 with H entry {
        report here;
        visit [-->];
    }
}

walker purge_populated_graph {
    can purge with `root entry {
        report Jac.reset_graph();
    }
}

walker check_populated_graph {
    can enter with `root entry {
        import:py from jac_cloud.core.architype {NodeAnchor, EdgeAnchor, WalkerAnchor}

        id = here.__jac__.id;
        count = NodeAnchor.Collection.count({"$or": [{"_id": id}, {"root": id}]});
        count += EdgeAnchor.Collection.count({"root": id});
        count += WalkerAnchor.Collection.count({"root": id});

        report count;
    }
}

walker check_memory_sync {
    has other_node_id: str;
    can enter with `root entry {
        import:py from jac_cloud.core.architype {NodeAnchor}
        n = &(self.other_node_id);
        n.val = 4;
        report n;
    }
}

#################################################################
#                        SAVABLE OBJECT                         #
#################################################################

obj SavableObject {
    has val: int, arr: list[int], data: dict[str, int], parent: Parent, enum_field: Enum;
}

walker create_custom_object {
    can enter1 with `root entry {
        o = SavableObject(
            val=0,
            arr=[],
            data={},
            parent=Parent(
                val=1,
                arr=[1],
                data={"a": 1},
                child=Child(
                    val=2,
                    arr=[1, 2],
                    data={"a": 1, "b": 2},
                    enum_field = Enum.C
                ),
                enum_field = Enum.B
            ),
            enum_field = Enum.A
        );
        Jac.save(o);
        report o;
    }
}

walker get_custom_object {
    has object_id: str;

    can enter1 with `root entry {
        try {
            report &(self.object_id);
        } except Exception as e {
            report None;
        }
    }
}

walker update_custom_object {
    has object_id: str;

    can enter1 with `root entry {
        savable_object = &(self.object_id);
        savable_object.parent.child.data["c"] = 3;
        savable_object.parent.child.arr.append(3);
        savable_object.parent.child.val = 3;
        savable_object.parent.child.enum_field = Enum.A;
        savable_object.parent.data["b"] = 2;
        savable_object.parent.arr.append(2);
        savable_object.parent.val = 2;
        savable_object.parent.enum_field = Enum.C;
        savable_object.data["a"] = 1;
        savable_object.arr.append(1);
        savable_object.val = 1;
        savable_object.enum_field = Enum.B;
        report savable_object;
    }
}

walker delete_custom_object {
    has object_id: str;

    can enter1 with `root entry {
        import:py from jac_cloud.core.architype {BaseAnchor}
        Jac.destroy(&(self.object_id));

        # This is similar to
        #
        # Jac.destroy(BaseAnchor.ref(self.object_id));
        #
        # The only difference is BaseAnchor.ref doesn't
        # load the actual object and just use it as reference
    }
}

walker nested_request_payload {
    has adult: Adult, arr: list[Adult], data: dict[str, Adult], enum_field: Enum;

    can enter1 with `root entry {
        report type(self.adult).__name__;
        report type(self.adult.kid).__name__;
        report type(self.adult.arr[0]).__name__;
        report type(self.adult.data["kid1"]).__name__;
        report type(self.adult.enum_field).__name__;


        report type(self.arr[0]).__name__;
        report type(self.arr[0].kid).__name__;
        report type(self.arr[0].arr[0]).__name__;
        report type(self.arr[0].data["kid1"]).__name__;
        report type(self.arr[0].enum_field).__name__;

        report type(self.data["kid1"]).__name__;
        report type(self.data["kid1"].kid).__name__;
        report type(self.data["kid1"].arr[0]).__name__;
        report type(self.data["kid1"].data["kid1"]).__name__;
        report type(self.data["kid1"].enum_field).__name__;

        report type(self.enum_field).__name__;
    }
}

##################################################################
#                     FOR SPAWN CALL SEQUENCE                    #
##################################################################

node Node {
    has val: str;

    can entry1 with entry {
        return f"{self.val}-2";
    }

    can entry3 with visit_sequence entry {
        return f"{self.val}-3";
    }

    can exit1 with visit_sequence exit {
        return f"{self.val}-4";
    }

    can exit2 with exit {
        return f"{self.val}-5";
    }
}

walker visit_sequence {
    can entry1 with entry {
        return "walker entry";
    }

    can entry2 with `root entry {
        here ++> Node(val = "a");
        here ++> Node(val = "b");
        here ++> Node(val = "c");
        visit [-->];
        return "walker enter to root";
    }

    can entry3 with Node entry {
        return f"{here.val}-1";
    }

    can exit1 with Node exit {
        return f"{here.val}-6";
    }

    can exit2 with exit {
        return "walker exit";
    }

    class __specs__ {
        has auth: bool = False;
    }
}

#################################################################
#                           WEBHOOKS                            #
#################################################################

walker webhook_by_header {
    can enter1 with `root entry {
        report True;
    }

    class __specs__ {
        has webhook: dict = {
            "type": "header",
            "name": "test_key"
        };
    }
}

walker webhook_by_query {
    can enter1 with `root entry {
        report True;
    }

    class __specs__ {
        has webhook: dict = {
            "type": "query",
            "name": "test_key"
        };
    }
}

walker webhook_by_path {
    can enter1 with `root entry {
        report True;
    }

    class __specs__ {
        has webhook: dict = {
            "type": "path",
            "name": "test_key"
        }, path: str = "/{test_key}";
    }
}

walker webhook_by_body {
    can enter1 with `root entry {
        report True;
    }

    class __specs__ {
        has webhook: dict = {
            "type": "body",
            "name": "test_key"
        };
    }
}

walker websocket {
    has val: int;
    can enter1 with `root entry {
        socket.notify_self({"testing": self.val});
    }

    class __specs__ {
        has methods: list = ["websocket"];
    }
}<|MERGE_RESOLUTION|>--- conflicted
+++ resolved
@@ -72,8 +72,11 @@
 }
 
 node Nested {
-<<<<<<< HEAD
-    has val: int, arr: list[int], data: dict[str, int], parent: Parent, enum_field: Enum;
+    has val: int, arr: list[int], data: dict[str, int], parent: Parent, enum_field: Enum, access: str | None = None;
+
+    can __jac_access__ {
+        return self.access;
+    }
 }
 
 obj Kid {
@@ -82,13 +85,6 @@
 
 obj Adult:Kid: {
     has kid: Kid, arr: list[Kid], data: dict[str, Kid];
-=======
-    has val: int, arr: list[int], json: dict[str, int], parent: Parent, enum_field: Enum, access: str | None = None;
-
-    can __jac_access__ {
-        return self.access;
-    }
->>>>>>> 4208c1ca
 }
 
 walker create_graph {
