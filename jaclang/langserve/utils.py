"""Utility functions for the language server."""

import asyncio
import builtins
import importlib.util
import os
import re
import sys
from functools import wraps
from typing import Any, Awaitable, Callable, Coroutine, Optional, ParamSpec, TypeVar

import jaclang.compiler.absyntree as ast
from jaclang.compiler.codeloc import CodeLocInfo
from jaclang.compiler.constant import SymbolType
from jaclang.compiler.symtable import Symbol, SymbolTable
from jaclang.utils.helpers import import_target_to_relative_path

import lsprotocol.types as lspt

T = TypeVar("T", bound=Callable[..., Coroutine[Any, Any, Any]])
P = ParamSpec("P")


def debounce(wait: float) -> Callable[[T], Callable[..., Awaitable[None]]]:
    """Debounce decorator for async functions."""

    def decorator(fn: T) -> Callable[..., Awaitable[None]]:
        @wraps(fn)
        async def debounced(*args: P.args, **kwargs: P.kwargs) -> None:
            async def call_it() -> None:
                await fn(*args, **kwargs)

            if hasattr(debounced, "_task"):
                debounced._task.cancel()

            async def debounced_coro() -> None:
                try:
                    await asyncio.sleep(wait)
                    await call_it()
                except asyncio.CancelledError:
                    pass

            setattr(  # noqa: B010
                debounced, "_task", asyncio.create_task(debounced_coro())
            )

        return debounced

    return decorator


def sym_tab_list(sym_tab: SymbolTable, file_path: str) -> list[SymbolTable]:
    """Iterate through symbol table."""
    sym_tabs = (
        [sym_tab]
        if not (
            isinstance(sym_tab.owner, ast.Module)
            and sym_tab.owner.loc.mod_path != file_path
        )
        else []
    )
    for i in sym_tab.kid:
        sym_tabs += sym_tab_list(i, file_path=file_path)
    return sym_tabs


def find_deepest_symbol_node_at_pos(
    node: ast.AstNode, line: int, character: int
) -> Optional[ast.AstSymbolNode]:
    """Return the deepest symbol node that contains the given position."""
    last_symbol_node = None

    if position_within_node(node, line, character):
        if isinstance(node, ast.AstSymbolNode):
            last_symbol_node = node

        for child in [i for i in node.kid if i.loc.mod_path == node.loc.mod_path]:
            if position_within_node(child, line, character):
                deeper_node = find_deepest_symbol_node_at_pos(child, line, character)
                if deeper_node is not None:
                    last_symbol_node = deeper_node

    return last_symbol_node


def position_within_node(node: ast.AstNode, line: int, character: int) -> bool:
    """Check if the position falls within the node's location."""
    if node.loc.first_line < line + 1 < node.loc.last_line:
        return True
    if (
        node.loc.first_line == line + 1
        and node.loc.col_start <= character + 1
        and (
            node.loc.last_line == line + 1
            and node.loc.col_end >= character + 1
            or node.loc.last_line > line + 1
        )
    ):
        return True
    if (
        node.loc.last_line == line + 1
        and node.loc.col_start <= character + 1 <= node.loc.col_end
    ):
        return True
    return False


def collect_symbols(node: SymbolTable) -> list[lspt.DocumentSymbol]:
    """Recursively collect symbols from the AST."""
    symbols = []
    if node is None:
        return symbols

    for key, item in node.tab.items():
        if (
            key in dir(builtins)
            or item in [owner_sym(tab) for tab in node.kid]
            or item.decl.loc.mod_path != node.owner.loc.mod_path
        ):
            continue
        else:

            pos = create_range(item.decl.loc)
            symbol = lspt.DocumentSymbol(
                name=key,
                kind=kind_map(item.decl),
                range=pos,
                selection_range=pos,
                children=[],
            )
            symbols.append(symbol)

    for sub_tab in [
        i for i in node.kid if i.owner.loc.mod_path == node.owner.loc.mod_path
    ]:
        sub_symbols = collect_symbols(sub_tab)

        if isinstance(
            sub_tab.owner,
            (ast.IfStmt, ast.ElseStmt, ast.WhileStmt, ast.IterForStmt, ast.InForStmt),
        ):
            symbols.extend(sub_symbols)
        else:
            sub_pos = create_range(sub_tab.owner.loc)
            symbol = lspt.DocumentSymbol(
                name=sub_tab.name,
                kind=kind_map(sub_tab.owner),
                range=sub_pos,
                selection_range=sub_pos,
                children=sub_symbols,
            )
            symbols.append(symbol)

    return symbols


def owner_sym(table: SymbolTable) -> Optional[Symbol]:
    """Get owner sym."""
    if table.parent and isinstance(table.owner, ast.AstSymbolNode):
        return table.parent.lookup(table.owner.sym_name)
    return None


def create_range(loc: CodeLocInfo) -> lspt.Range:
    """Create an lspt.Range from a location object."""
    return lspt.Range(
        start=lspt.Position(
            line=loc.first_line - 1 if loc.first_line > 0 else 0,
            character=loc.col_start - 1 if loc.col_start > 0 else 0,
        ),
        end=lspt.Position(
            line=loc.last_line - 1 if loc.last_line > 0 else 0,
            character=loc.col_end - 1 if loc.col_end > 0 else 0,
        ),
    )


def kind_map(sub_tab: ast.AstNode) -> lspt.SymbolKind:
    """Map the symbol node to an lspt.SymbolKind."""
    return (
        lspt.SymbolKind.Function
        if isinstance(sub_tab, (ast.Ability, ast.AbilityDef))
        else (
            lspt.SymbolKind.Class
            if isinstance(sub_tab, (ast.Architype, ast.ArchDef))
            else (
                lspt.SymbolKind.Module
                if isinstance(sub_tab, ast.Module)
                else (
                    lspt.SymbolKind.Enum
                    if isinstance(sub_tab, (ast.Enum, ast.EnumDef))
                    else lspt.SymbolKind.Variable
                )
            )
        )
    )


def label_map(sub_tab: SymbolType) -> lspt.CompletionItemKind:
    """Map the symbol node to an lspt.CompletionItemKind."""
    return (
        lspt.CompletionItemKind.Function
        if sub_tab in [SymbolType.ABILITY, SymbolType.TEST]
        else (
            lspt.CompletionItemKind.Class
            if sub_tab
            in [
                SymbolType.OBJECT_ARCH,
                SymbolType.NODE_ARCH,
                SymbolType.EDGE_ARCH,
                SymbolType.WALKER_ARCH,
            ]
            else (
                lspt.CompletionItemKind.Module
                if sub_tab == SymbolType.MODULE
                else (
                    lspt.CompletionItemKind.Enum
                    if sub_tab == SymbolType.ENUM_ARCH
                    else (
                        lspt.CompletionItemKind.Field
                        if sub_tab == SymbolType.HAS_VAR
                        else (
                            lspt.CompletionItemKind.Method
                            if sub_tab == SymbolType.METHOD
                            else (
                                lspt.CompletionItemKind.EnumMember
                                if sub_tab == SymbolType.ENUM_MEMBER
                                else (
                                    lspt.CompletionItemKind.Interface
                                    if sub_tab == SymbolType.IMPL
                                    else lspt.CompletionItemKind.Variable
                                )
                            )
                        )
                    )
                )
            )
        )
    )


def get_mod_path(mod_path: ast.ModulePath, name_node: ast.Name) -> str | None:
    """Get path for a module import name."""
    ret_target = None
    module_location_path = mod_path.loc.mod_path
    if mod_path.parent and (
        (
            isinstance(mod_path.parent.parent, ast.Import)
            and mod_path.parent.parent.hint.tag.value == "py"
        )
        or (
            isinstance(mod_path.parent, ast.Import)
            and mod_path.parent.from_loc
            and mod_path.parent.hint.tag.value == "py"
        )
    ):
        if mod_path.path and name_node in mod_path.path:
            temporary_path_str = ("." * mod_path.level) + ".".join(
                [p.value for p in mod_path.path[: mod_path.path.index(name_node) + 1]]
                if mod_path.path
                else ""
            )
        else:
            temporary_path_str = mod_path.path_str
        sys.path.append(os.path.dirname(module_location_path))
        spec = importlib.util.find_spec(temporary_path_str)
        sys.path.remove(os.path.dirname(module_location_path))
        if spec and spec.origin and spec.origin.endswith(".py"):
            ret_target = spec.origin
    elif mod_path.parent and (
        (
            isinstance(mod_path.parent.parent, ast.Import)
            and mod_path.parent.parent.hint.tag.value == "jac"
        )
        or (
            isinstance(mod_path.parent, ast.Import)
            and mod_path.parent.from_loc
            and mod_path.parent.hint.tag.value == "jac"
        )
    ):
        ret_target = import_target_to_relative_path(
            level=mod_path.level,
            target=mod_path.path_str,
            base_path=os.path.dirname(module_location_path),
        )
    return ret_target


def get_item_path(mod_item: ast.ModuleItem) -> tuple[str, tuple[int, int]] | None:
    """Get path."""
    item_name = mod_item.name.value
    if mod_item.from_parent.hint.tag.value == "py" and mod_item.from_parent.from_loc:
        path = get_mod_path(mod_item.from_parent.from_loc, mod_item.name)
        if path:
            return get_definition_range(path, item_name)
    elif mod_item.from_parent.hint.tag.value == "jac":
        mod_node = mod_item.from_mod_path
        if mod_node.sub_module and mod_node.sub_module._sym_tab:
            for symbol_name, symbol in mod_node.sub_module._sym_tab.tab.items():
                if symbol_name == item_name:
                    return symbol.decl.loc.mod_path, (
                        symbol.decl.loc.first_line - 1,
                        symbol.decl.loc.last_line - 1,
                    )
    return None


def get_definition_range(
    filename: str, name: str
) -> tuple[str, tuple[int, int]] | None:
    """Get the start and end line of a function or class definition in a file."""
    import ast

    with open(filename, "r") as file:
        source = file.read()

    tree = ast.parse(source)

    for node in ast.walk(tree):
        if isinstance(node, (ast.FunctionDef, ast.ClassDef)) and node.name == name:
            start_line = node.lineno
            end_line = (
                node.body[-1].end_lineno
                if hasattr(node.body[-1], "end_lineno")
                else node.body[-1].lineno
            )
            if start_line and end_line:
                return filename, (start_line - 1, end_line - 1)
        elif isinstance(node, ast.Assign):
            for target in node.targets:
                if isinstance(target, ast.Name) and target.id == name:
                    start_line = node.lineno
                    end_line = (
                        node.end_lineno if hasattr(node, "end_lineno") else node.lineno
                    )
                    if start_line and end_line:
                        return filename, (start_line - 1, end_line - 1)

    return None


<<<<<<< HEAD
def which_token(
    tokens: list[int],
    change_start_line: int,
    change_start_char: int,
    change_end_line: int,
    change_end_char: int,
) -> Optional[int]:
    """Find in which token change is occurring."""
    token_index = 0
    token_offset = 0
    while token_index < len(tokens):
        token_line = tokens[token_index] + token_offset
        token_start_char = tokens[token_index + 1]
        token_length = tokens[token_index + 2]
        token_end_char = token_start_char + token_length

        # Check if the change is entirely within this token
        if (
            token_line == change_start_line == change_end_line
            and token_start_char
            <= change_start_char
            < change_end_char
            <= token_end_char
        ):
            return token_index

        # Check if the change starts within this token
        if (
            token_line == change_start_line
            and token_start_char <= change_start_char < token_end_char
        ):
            return token_index

        # Check if the change ends within this token
        if (
            token_line == change_end_line
            and token_start_char < change_end_char <= token_end_char
        ):
            return token_index

        token_offset += tokens[token_index]
        token_index += 5
    return None
=======
def collect_all_symbols_in_scope(
    sym_tab: SymbolTable, up_tree: bool = True
) -> list[lspt.CompletionItem]:
    """Return all symbols in scope."""
    symbols = []
    visited = set()
    current_tab: Optional[SymbolTable] = sym_tab

    while current_tab is not None and current_tab not in visited:
        visited.add(current_tab)
        for name, symbol in current_tab.tab.items():
            if name not in dir(builtins):
                symbols.append(
                    lspt.CompletionItem(label=name, kind=label_map(symbol.sym_type))
                )
        if not up_tree:
            return symbols
        current_tab = current_tab.parent if current_tab.parent != current_tab else None
    return symbols


def parse_symbol_path(text: str, dot_position: int) -> list[str]:
    """Parse text and return a list of symbols."""
    text = text[:dot_position].strip()
    pattern = re.compile(r"\b\w+\(\)?|\b\w+\b")
    matches = pattern.findall(text)
    if text.endswith("."):
        matches.append("")
    symbol_path = []
    i = 0
    while i < len(matches):
        if matches[i].endswith("("):
            i += 1
            continue
        elif "(" in matches[i]:
            symbol_path.append(matches[i])
        elif matches[i] == "":
            pass
        else:
            symbol_path.append(matches[i])
        i += 1

    return symbol_path


def resolve_symbol_path(sym_name: str, node_tab: SymbolTable) -> str:
    """Resolve symbol path."""
    visited = set()
    current_tab: Optional[SymbolTable] = node_tab

    while current_tab is not None and current_tab not in visited:
        visited.add(current_tab)
        for name, symbol in current_tab.tab.items():
            if name not in dir(builtins) and name == sym_name:
                path = symbol.defn[0]._sym_type
                return path
        current_tab = current_tab.parent if current_tab.parent != current_tab else None
    return ""


def find_symbol_table(path: str, current_tab: Optional[SymbolTable]) -> SymbolTable:
    """Find symbol table."""
    path = path.lstrip(".")
    current_table = current_tab
    if current_table:
        for segment in path.split("."):
            current_table = next(
                (
                    child_table
                    for child_table in current_table.kid
                    if child_table.name == segment
                ),
                current_table,
            )
    if current_table:
        return current_table
    raise ValueError(f"Symbol table not found for path {path}")


def resolve_completion_symbol_table(
    mod_tab: SymbolTable,
    current_symbol_path: list[str],
    current_tab: Optional[SymbolTable],
) -> list[lspt.CompletionItem]:
    """Resolve symbol table for completion items."""
    current_symbol_table = mod_tab
    for obj in current_symbol_path:
        if obj == "self":
            try:
                try:
                    is_abilitydef = (
                        mod_tab.owner
                        if isinstance(mod_tab.owner, ast.AbilityDef)
                        else mod_tab.owner.parent_of_type(ast.AbilityDef)
                    )
                    archi_owner = (
                        (is_abilitydef.decl_link.parent_of_type(ast.Architype))
                        if is_abilitydef.decl_link
                        else None
                    )
                    current_symbol_table = (
                        archi_owner._sym_tab
                        if archi_owner and archi_owner._sym_tab
                        else mod_tab
                    )
                    continue

                except ValueError:
                    pass
                archi_owner = mod_tab.owner.parent_of_type(ast.Architype)
                current_symbol_table = (
                    archi_owner._sym_tab
                    if archi_owner and archi_owner._sym_tab
                    else mod_tab
                )
            except ValueError:
                pass
        else:
            path: str = resolve_symbol_path(obj, current_symbol_table)
            if path:
                current_symbol_table = find_symbol_table(path, current_tab)
            else:
                if (
                    isinstance(current_symbol_table.owner, ast.Architype)
                    and current_symbol_table.owner.base_classes
                ):
                    for base_name in current_symbol_table.owner.base_classes.items:
                        if isinstance(base_name, ast.Name) and base_name.sym:
                            path = base_name.sym.sym_dotted_name + "." + obj
                            current_symbol_table = find_symbol_table(path, current_tab)
    if (
        isinstance(current_symbol_table.owner, ast.Architype)
        and current_symbol_table.owner.base_classes
    ):
        base = []
        for base_name in current_symbol_table.owner.base_classes.items:
            if isinstance(base_name, ast.Name) and base_name.sym:
                base.append(base_name.sym.sym_dotted_name)
        for base_ in base:
            completion_items = collect_all_symbols_in_scope(
                find_symbol_table(base_, current_tab),
                up_tree=False,
            )
    else:
        completion_items = []

    completion_items.extend(
        collect_all_symbols_in_scope(current_symbol_table, up_tree=False)
    )
    return completion_items
>>>>>>> 09d06c15
<|MERGE_RESOLUTION|>--- conflicted
+++ resolved
@@ -339,7 +339,6 @@
     return None
 
 
-<<<<<<< HEAD
 def which_token(
     tokens: list[int],
     change_start_line: int,
@@ -383,7 +382,8 @@
         token_offset += tokens[token_index]
         token_index += 5
     return None
-=======
+
+
 def collect_all_symbols_in_scope(
     sym_tab: SymbolTable, up_tree: bool = True
 ) -> list[lspt.CompletionItem]:
@@ -533,5 +533,4 @@
     completion_items.extend(
         collect_all_symbols_in_scope(current_symbol_table, up_tree=False)
     )
-    return completion_items
->>>>>>> 09d06c15
+    return completion_items