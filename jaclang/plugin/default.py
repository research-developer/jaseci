--- conflicted
+++ resolved
@@ -391,7 +391,6 @@
 
     @staticmethod
     @hookimpl
-<<<<<<< HEAD
     def dotgen(
         node: NodeArchitype,
         depth: float,
@@ -467,10 +466,6 @@
             with open(dot_file, "w") as f:
                 f.write(dot_content + "}")
         return dot_content + "}"
-=======
-    def dotgen(node: NodeArchitype, radius: int = 0) -> str:
-        """Print the dot graph."""
-        return dotgen(node, radius)
 
 
 class JacCmdDefaults:
@@ -480,5 +475,4 @@
     @hookimpl
     def create_cmd() -> None:
         """Create Jac CLI cmds."""
-        pass
->>>>>>> 427eab8b
+        pass