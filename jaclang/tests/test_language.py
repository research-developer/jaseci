--- conflicted
+++ resolved
@@ -308,7 +308,6 @@
             stdout_value,
         )
 
-<<<<<<< HEAD
     def test_gen_dot_builtin(self) -> None:
         """Test the dot gen of nodes and edges as a builtin."""
         construct.root._jac_.edges.clear()
@@ -318,7 +317,7 @@
         sys.stdout = sys.__stdout__
         stdout_value = captured_output.getvalue()
         self.assertEqual(stdout_value.count("True"), 19)
-=======
+
     def test_with_contexts(self) -> None:
         """Test walking through edges."""
         construct.root._jac_.edges.clear()
@@ -364,5 +363,4 @@
         self.assertIn("[node_a(val=12)]\n", stdout_value)
         self.assertIn("node_a(val=1)", stdout_value)
         self.assertIn("node_a(val=2)", stdout_value)
-        self.assertIn("[node_b(val=42), node_b(val=42)]\n", stdout_value)
->>>>>>> 427eab8b
+        self.assertIn("[node_b(val=42), node_b(val=42)]\n", stdout_value)