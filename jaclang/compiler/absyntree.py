"""Abstract class for IR Passes for Jac."""

from __future__ import annotations

import ast as ast3
from types import EllipsisType
from typing import Any, Callable, Generic, Optional, Sequence, Type, TypeVar

from jaclang.compiler import TOKEN_MAP
from jaclang.compiler.codeloc import CodeGenTarget, CodeLocInfo
from jaclang.compiler.constant import Constants as Con, EdgeDir
<<<<<<< HEAD
from jaclang.compiler.constant import DELIM_MAP, Tokens as Tok
from jaclang.compiler.symtable import Symbol, SymbolAccess, SymbolTable, SymbolType
=======
from jaclang.compiler.constant import Tokens as Tok
from jaclang.compiler.symtable import (
    Symbol,
    SymbolAccess,
    SymbolInfo,
    SymbolTable,
    SymbolType,
)
>>>>>>> f904924d
from jaclang.utils.treeprinter import dotgen_ast_tree, print_ast_tree


class AstNode:
    """Abstract syntax tree node for Jac."""

    def __init__(self, kid: Sequence[AstNode]) -> None:
        """Initialize ast."""
        self.parent: Optional[AstNode] = None
        self.kid: list[AstNode] = [x.set_parent(self) for x in kid]
        self.sym_tab: Optional[SymbolTable] = None
        self._sub_node_tab: dict[type, list[AstNode]] = {}
        self._typ: type = type(None)
        self.gen: CodeGenTarget = CodeGenTarget()
        self.meta: dict[str, str] = {}
        self.loc: CodeLocInfo = CodeLocInfo(*self.resolve_tok_range())

    def add_kids_left(
        self, nodes: Sequence[AstNode], pos_update: bool = True
    ) -> AstNode:
        """Add kid left."""
        self.kid = [*nodes, *self.kid]
        if pos_update:
            for i in nodes:
                i.parent = self
            self.loc.update_first_token(self.kid[0].loc.first_tok)
        return self

    def add_kids_right(
        self, nodes: Sequence[AstNode], pos_update: bool = True
    ) -> AstNode:
        """Add kid right."""
        self.kid = [*self.kid, *nodes]
        if pos_update:
            for i in nodes:
                i.parent = self
            self.loc.update_last_token(self.kid[-1].loc.last_tok)
        return self

    def set_kids(self, nodes: Sequence[AstNode]) -> AstNode:
        """Set kids."""
        self.kid = [*nodes]
        for i in nodes:
            i.parent = self
        self.loc.update_token_range(*self.resolve_tok_range())
        return self

    def set_parent(self, parent: AstNode) -> AstNode:
        """Set parent."""
        self.parent = parent
        return self

    def resolve_tok_range(self) -> tuple[Token, Token]:
        """Get token range."""
        if len(self.kid):
            return (
                self.kid[0].loc.first_tok,
                self.kid[-1].loc.last_tok,
            )
        elif isinstance(self, Token):
            return (self, self)
        else:
            raise ValueError(f"Empty kid for Token {type(self).__name__}")

    def gen_token(self, name: Tok, value: Optional[str] = None) -> Token:
        """Generate token."""
        value = (
            value
            if value
            else (
                DELIM_MAP[name]
                if name in DELIM_MAP
                else TOKEN_MAP[name.value] if name.value in TOKEN_MAP else name.value
            )
        )
        return Token(
            name=name,
            value=value,
            file_path=self.loc.mod_path,
            col_start=self.loc.col_start,
            col_end=0,
            line=self.loc.first_line,
            pos_start=0,
            pos_end=0,
        )

    def get_all_sub_nodes(self, typ: Type[T], brute_force: bool = True) -> list[T]:
        """Get all sub nodes of type."""
        from jaclang.compiler.passes import Pass

        return Pass.get_all_sub_nodes(node=self, typ=typ, brute_force=brute_force)

    def format(self) -> str:
        """Get all sub nodes of type."""
        from jaclang.compiler.passes.tool import JacFormatPass

        return JacFormatPass(self, None).ir.gen.jac

    def to_dict(self) -> dict[str, str]:
        """Return dict representation of node."""
        ret = {
            "node": str(type(self).__name__),
            "kid": str([x.to_dict() for x in self.kid if x]),
            "line": str(self.loc.first_line),
            "col": str(self.loc.col_start),
        }
        if isinstance(self, Token):
            ret["name"] = self.name
            ret["value"] = self.value
        return ret

    def pp(self, depth: Optional[int] = None) -> str:
        """Print ast."""
        return print_ast_tree(self, max_depth=depth)

    def dotgen(self) -> str:
        """Print ast."""
        return dotgen_ast_tree(self)

    def flatten(self) -> list[AstNode]:
        """Flatten ast."""
        ret = [self]
        for k in self.kid:
            ret += k.flatten()
        return ret

    def normalize(self, deep: bool = False) -> bool:
        """Normalize ast node."""
        return False

    def unparse(self) -> str:
        """Unparse ast node."""
        valid = self.normalize()
        res = " ".join([i.unparse() for i in self.kid])
        if not valid:
            raise NotImplementedError(f"Node {type(self).__name__} is not valid.")
        return res


class AstSymbolNode(AstNode):
    """Nodes that have link to a symbol in symbol table."""

    def __init__(
        self, sym_name: str, sym_name_node: AstNode, sym_type: SymbolType
    ) -> None:
        """Initialize ast."""
        self.sym_link: Optional[Symbol] = None
        self.sym_name: str = sym_name
        self.sym_name_node = sym_name_node
        self.sym_type: SymbolType = sym_type
        self.sym_info: SymbolInfo = SymbolInfo()
        self.py_ctx_func: Type[ast3.AST] = ast3.Load


class AstAccessNode(AstNode):
    """Nodes that have access."""

    def __init__(self, access: Optional[SubTag[Token]]) -> None:
        """Initialize ast."""
        self.access: Optional[SubTag[Token]] = access

    @property
    def access_type(self) -> SymbolAccess:
        """Get access spec."""
        return (
            SymbolAccess.PRIVATE
            if self.access and self.access.tag.value == Tok.KW_PRIV
            else (
                SymbolAccess.PROTECTED
                if self.access and self.access.tag.value == Tok.KW_PROT
                else SymbolAccess.PUBLIC
            )
        )


T = TypeVar("T", bound=AstNode)


class AstDocNode(AstNode):
    """Nodes that have access."""

    def __init__(self, doc: Optional[String]) -> None:
        """Initialize ast."""
        self.doc: Optional[String] = doc


class AstSemStrNode(AstNode):
    """Nodes that have access."""

    def __init__(self, semstr: Optional[String]) -> None:
        """Initialize ast."""
        self.semstr: Optional[String] = semstr


class AstAsyncNode(AstNode):
    """Nodes that have access."""

    def __init__(self, is_async: bool) -> None:
        """Initialize ast."""
        self.is_async: bool = is_async


class AstElseBodyNode(AstNode):
    """Nodes that have access."""

    def __init__(self, else_body: Optional[ElseStmt | ElseIf]) -> None:
        """Initialize ast."""
        self.else_body: Optional[ElseStmt | ElseIf] = else_body


class AstTypedVarNode(AstNode):
    """Nodes that have access."""

    def __init__(self, type_tag: Optional[SubTag[Expr]]) -> None:
        """Initialize ast."""
        self.type_tag: Optional[SubTag[Expr]] = type_tag


class WalkerStmtOnlyNode(AstNode):
    """WalkerStmtOnlyNode node type for Jac Ast."""

    def __init__(self) -> None:
        """Initialize walker statement only node."""
        self.from_walker: bool = False


class AstImplOnlyNode(AstNode):
    """ImplOnly node type for Jac Ast."""

    def __init__(self, body: SubNodeList, decl_link: Optional[AstNode]) -> None:
        """Initialize impl only node."""
        self.body = body
        self.decl_link = decl_link


class AstImplNeedingNode(AstSymbolNode, Generic[T]):
    """Impl needing node type for Jac Ast."""

    def __init__(self, body: Optional[T]) -> None:
        """Initialize impl needing node."""
        self.body = body

    @property
    def needs_impl(self) -> bool:
        """Need impl."""
        return self.body is None


class Expr(AstNode):
    """Expr node type for Jac Ast."""


class AtomExpr(Expr, AstSymbolNode):
    """AtomExpr node type for Jac Ast."""


class ElementStmt(AstDocNode):
    """ElementStmt node type for Jac Ast."""


class ArchBlockStmt(AstNode):
    """ArchBlockStmt node type for Jac Ast."""


class EnumBlockStmt(AstNode):
    """EnumBlockStmt node type for Jac Ast."""


class CodeBlockStmt(AstNode):
    """CodeBlockStmt node type for Jac Ast."""


class NameSpec(AtomExpr, EnumBlockStmt):
    """NameSpec node type for Jac Ast."""


class ArchSpec(ElementStmt, CodeBlockStmt, AstSymbolNode, AstDocNode, AstSemStrNode):
    """ArchSpec node type for Jac Ast."""

    def __init__(self, decorators: Optional[SubNodeList[Expr]] = None) -> None:
        """Initialize walker statement only node."""
        self.decorators = decorators


class MatchPattern(AstNode):
    """MatchPattern node type for Jac Ast."""


class SubTag(AstNode, Generic[T]):
    """SubTag node type for Jac Ast."""

    def __init__(
        self,
        tag: T,
        kid: Sequence[AstNode],
    ) -> None:
        """Initialize tag node."""
        self.tag = tag
        AstNode.__init__(self, kid=kid)

    def normalize(self, deep: bool = False) -> bool:
        """Normalize sub tag node."""
        res = self.tag.normalize() if deep else True
        AstNode.__init__(self, kid=[self.gen_token(Tok.COLON), self.tag])
        return res


# SubNodeList were created to simplify the type safety of the
# parser's implementation. We basically need to maintain tokens
# of mixed type in the kid list of the subnodelist as well as
# separating out typed items of interest in the ast node class body.
class SubNodeList(AstNode, Generic[T]):
    """SubNodeList node type for Jac Ast."""

    def __init__(
        self,
        items: list[T],
        delim: Optional[Tok],
        kid: Sequence[AstNode],
    ) -> None:
        """Initialize sub node list node."""
        self.items = items
        self.delim = delim
        AstNode.__init__(self, kid=kid)

    def normalize(self, deep: bool = False) -> bool:
        """Normalize sub node list node."""
        res = True
        if deep:
            for i in self.items:
                res = res and i.normalize()
        new_kid: list[AstNode] = []
        if self.left_enc:
            new_kid.append(self.left_enc)
        for i in self.items:
            new_kid.append(i)
            if self.delim:
                new_kid.append(self.gen_token(self.delim))
        if self.delim and self.items:
            new_kid.pop()
        if self.right_enc:
            new_kid.append(self.right_enc)
        AstNode.__init__(self, kid=new_kid if len(new_kid) else [EmptyToken()])
        return res


# AST Mid Level Node Types
# --------------------------
class Module(AstDocNode):
    """Whole Program node type for Jac Ast."""

    def __init__(
        self,
        name: str,
        source: JacSource,
        doc: Optional[String],
        body: Sequence[ElementStmt | String | EmptyToken],
        is_imported: bool,
        kid: Sequence[AstNode],
        impl_mod: Optional[Module] = None,
        test_mod: Optional[Module] = None,
    ) -> None:
        """Initialize whole program node."""
        self.name = name
        self.source = source
        self.body = body
        self.is_imported = is_imported
        self.impl_mod = impl_mod
        self.test_mod = test_mod
        self.mod_deps: dict[str, Module] = {}
        AstNode.__init__(self, kid=kid)
        AstDocNode.__init__(self, doc=doc)

    def normalize(self, deep: bool = False) -> bool:
        """Normalize module node."""
        res = True
        if deep:
            res = self.doc.normalize() if self.doc else True
            for i in self.body:
                res = res and i.normalize()
        new_kid: list[AstNode] = []
        if self.doc:
            new_kid.append(self.doc)
        new_kid.extend(self.body)
        AstNode.__init__(self, kid=new_kid)
        return res

    def unparse(self) -> str:
        """Unparse module node."""
        super().unparse()
        return self.format()


class GlobalVars(ElementStmt, AstAccessNode):
    """GlobalVars node type for Jac Ast."""

    def __init__(
        self,
        access: Optional[SubTag[Token]],
        assignments: SubNodeList[Assignment],
        is_frozen: bool,
        kid: Sequence[AstNode],
        doc: Optional[String] = None,
    ) -> None:
        """Initialize global var node."""
        self.assignments = assignments
        self.is_frozen = is_frozen
        AstNode.__init__(self, kid=kid)
        AstAccessNode.__init__(self, access=access)
        AstDocNode.__init__(self, doc=doc)

    def normalize(self, deep: bool = False) -> bool:
        """Normalize global var node."""
        res = True
        if deep:
            res = self.access.normalize(deep) if self.access else True
            res = res and self.assignments.normalize(deep)
            res = res and self.doc.normalize(deep) if self.doc else res
        new_kid: list[AstNode] = []
        if self.is_frozen:
            new_kid.append(self.gen_token(Tok.KW_LET))
        else:
            new_kid.append(self.gen_token(Tok.KW_GLOBAL))
        if self.doc:
            new_kid.append(self.doc)
        if self.access:
            new_kid.append(self.access)
        new_kid.append(self.assignments)
        new_kid.append(self.gen_token(Tok.SEMI))
        AstNode.__init__(self, kid=new_kid)
        return res


class Test(AstSymbolNode, ElementStmt):
    """Test node type for Jac Ast."""

    TEST_COUNT = 0

    def __init__(
        self,
        name: Name | Token,
        body: SubNodeList[CodeBlockStmt],
        kid: Sequence[AstNode],
        doc: Optional[String] = None,
    ) -> None:
        """Initialize test node."""
        Test.TEST_COUNT += 1 if isinstance(name, Token) else 0
        self.name: Name = (  # for auto generated test names
            name
            if isinstance(name, Name)
            else Name(
                file_path=name.file_path,
                name="NAME",
                value=f"test_t{Test.TEST_COUNT}",
                col_start=name.loc.col_start,
                col_end=name.loc.col_end,
                line=name.loc.first_line,
                pos_start=name.pos_start,
                pos_end=name.pos_end,
            )
        )
        self.name.parent = self
        # kid[0] = self.name  # Index is 0 since Doc string is inserted after init
        self.body = body
        AstNode.__init__(self, kid=kid)
        if self.name not in self.kid:
            self.add_kids_left([self.name], pos_update=False)
        AstSymbolNode.__init__(
            self,
            sym_name=self.name.sym_name,
            sym_name_node=self.name,
            sym_type=SymbolType.TEST,
        )
        AstDocNode.__init__(self, doc=doc)

    def normalize(self, deep: bool = False) -> bool:
        """Normalize test node."""
        res = True
        if deep:
            res = self.name.normalize(deep)
            res = res and self.body.normalize(deep)
            res = res and self.doc.normalize(deep) if self.doc else res
        new_kid: list[AstNode] = []
        if self.doc:
            new_kid.append(self.doc)
        new_kid.append(self.gen_token(Tok.KW_TEST))
        new_kid.append(self.name)

        new_kid.append(self.body)

        AstNode.__init__(self, kid=new_kid)
        return res


class ModuleCode(ElementStmt, ArchBlockStmt, EnumBlockStmt):
    """Free mod code for Jac Ast."""

    def __init__(
        self,
        name: Optional[SubTag[Name]],
        body: SubNodeList[CodeBlockStmt],
        kid: Sequence[AstNode],
        doc: Optional[String] = None,
    ) -> None:
        """Initialize test node."""
        self.name = name
        self.body = body
        AstNode.__init__(self, kid=kid)
        AstDocNode.__init__(self, doc=doc)

    def normalize(self, deep: bool = False) -> bool:
        """Normalize module code node."""
        res = True
        if deep:
            res = self.name.normalize(deep) if self.name else res
            res = res and self.body.normalize(deep)
            res = res and self.doc.normalize(deep) if self.doc else res
        new_kid: list[AstNode] = []
        if self.doc:
            new_kid.append(self.doc)
        new_kid.append(self.gen_token(Tok.KW_WITH))
        new_kid.append(self.gen_token(Tok.KW_ENTRY))
        if self.name:
            new_kid.append(self.name)

        new_kid.append(self.body)

        AstNode.__init__(self, kid=new_kid)
        return res


class PyInlineCode(ElementStmt, ArchBlockStmt, EnumBlockStmt, CodeBlockStmt):
    """Inline Python code node type for Jac Ast."""

    def __init__(
        self,
        code: Token,
        kid: Sequence[AstNode],
        doc: Optional[String] = None,
    ) -> None:
        """Initialize inline python code node."""
        self.code = code
        AstNode.__init__(self, kid=kid)
        AstDocNode.__init__(self, doc=doc)

    def normalize(self, deep: bool = False) -> bool:
        """Normalize inline python code node."""
        res = True
        if deep:
            res = self.code.normalize(deep)
            res = res and self.doc.normalize(deep) if self.doc else res
        new_kid: list[AstNode] = []
        if self.doc:
            new_kid.append(self.doc)
        new_kid.append(self.gen_token(Tok.PYNLINE))
        new_kid.append(self.code)
        new_kid.append(self.gen_token(Tok.PYNLINE))
        AstNode.__init__(self, kid=new_kid)
        return res


class Import(ElementStmt, CodeBlockStmt):
    """Import node type for Jac Ast."""

    def __init__(
        self,
        lang: SubTag[Name],
        paths: list[ModulePath],
        items: Optional[SubNodeList[ModuleItem]],
        is_absorb: bool,  # For includes
        kid: Sequence[AstNode],
        doc: Optional[String] = None,
    ) -> None:
        """Initialize import node."""
        self.lang = lang
        self.paths = paths
        self.items = items
        self.is_absorb = is_absorb
        AstNode.__init__(self, kid=kid)
        AstDocNode.__init__(self, doc=doc)

    def normalize(self, deep: bool = False) -> bool:
        """Normalize import node."""
        res = True
        if deep:
            res = self.lang.normalize(deep)
            for p in self.paths:
                res = res and p.normalize(deep)
            res = res and self.items.normalize(deep) if self.items else res
            res = res and self.doc.normalize(deep) if self.doc else res
        new_kid: list[AstNode] = []
        if self.doc:
            new_kid.append(self.doc)
        if self.is_absorb:
            new_kid.append(self.gen_token(Tok.KW_INCLUDE))
        else:
            new_kid.append(self.gen_token(Tok.KW_IMPORT))
        new_kid.append(self.lang)
        if self.items:
            new_kid.append(self.gen_token(Tok.KW_FROM))
        for p in self.paths:
            new_kid.append(p)
            new_kid.append(self.gen_token(Tok.COMMA))
        new_kid.pop()
        if self.items:
            new_kid.append(self.gen_token(Tok.COMMA))
            new_kid.append(self.items)
        new_kid.append(self.gen_token(Tok.SEMI))
        AstNode.__init__(self, kid=new_kid)
        return res


class ModulePath(AstSymbolNode):
    """ModulePath node type for Jac Ast."""

    def __init__(
        self,
        path: Optional[list[Name]],
        level: int,
        alias: Optional[Name],
        kid: Sequence[AstNode],
        sub_module: Optional[Module] = None,
    ) -> None:
        """Initialize module path node."""
        self.path = path
        self.level = level
        self.alias = alias
        self.sub_module = sub_module

        AstNode.__init__(self, kid=kid)
        AstSymbolNode.__init__(
            self,
            sym_name=alias.sym_name if alias else self.path_str,
            sym_name_node=alias if alias else self,
            sym_type=SymbolType.MODULE,
        )

    def normalize(self, deep: bool = False) -> bool:
        """Normalize module path node."""
        res = True
        if deep:
            if self.path:
                for p in self.path:
                    res = res and p.normalize(deep)
            res = res and self.alias.normalize(deep) if self.alias else res
        new_kid: list[AstNode] = []
        for _ in range(self.level):
            new_kid.append(self.gen_token(Tok.DOT))
        if self.path:
            for p in self.path:
                res = res and p.normalize(deep)
                new_kid.append(p)
                new_kid.append(self.gen_token(Tok.DOT))
            new_kid.pop()
        if self.alias:
            res = res and self.alias.normalize(deep)
            new_kid.append(self.alias)
        AstNode.__init__(self, kid=new_kid)
        return res

    @property
    def path_str(self) -> str:
        """Get path string."""
        return ("." * self.level) + ".".join(
            [p.value for p in self.path] if self.path else ""
        )


class ModuleItem(AstSymbolNode):
    """ModuleItem node type for Jac Ast."""

    def __init__(
        self,
        name: Name,
        alias: Optional[Name],
        kid: Sequence[AstNode],
    ) -> None:
        """Initialize module item node."""
        self.name = name
        self.alias = alias
        AstNode.__init__(self, kid=kid)
        AstSymbolNode.__init__(
            self,
            sym_name=alias.sym_name if alias else name.sym_name,
            sym_name_node=alias if alias else name,
            sym_type=SymbolType.MOD_VAR,
        )

    def normalize(self, deep: bool = False) -> bool:
        """Normalize module item node."""
        res = True
        if deep:
            res = res and self.name.normalize(deep)
            res = res and self.alias.normalize(deep) if self.alias else res
        new_kid: list[AstNode] = [self.name]
        if self.alias:
            new_kid.append(self.gen_token(Tok.KW_AS))
            new_kid.append(self.alias)
        AstNode.__init__(self, kid=new_kid)
        return res


class Architype(ArchSpec, AstAccessNode, ArchBlockStmt, AstImplNeedingNode):
    """ObjectArch node type for Jac Ast."""

    def __init__(
        self,
        name: Name,
        arch_type: Token,
        access: Optional[SubTag[Token]],
        base_classes: Optional[SubNodeList[Expr]],
        body: Optional[SubNodeList[ArchBlockStmt] | ArchDef],
        kid: Sequence[AstNode],
        doc: Optional[String] = None,
        semstr: Optional[String] = None,
        decorators: Optional[SubNodeList[Expr]] = None,
    ) -> None:
        """Initialize object arch node."""
        self.name = name
        self.arch_type = arch_type
        self.base_classes = base_classes
        AstNode.__init__(self, kid=kid)
        AstSymbolNode.__init__(
            self,
            sym_name=name.value,
            sym_name_node=name,
            sym_type=(
                SymbolType.OBJECT_ARCH
                if arch_type.name == Tok.KW_OBJECT
                else (
                    SymbolType.NODE_ARCH
                    if arch_type.name == Tok.KW_NODE
                    else (
                        SymbolType.EDGE_ARCH
                        if arch_type.name == Tok.KW_EDGE
                        else (
                            SymbolType.WALKER_ARCH
                            if arch_type.name == Tok.KW_WALKER
                            else SymbolType.TYPE
                        )
                    )
                )
            ),
        )
        AstImplNeedingNode.__init__(self, body=body)
        AstAccessNode.__init__(self, access=access)
        AstDocNode.__init__(self, doc=doc)
        AstSemStrNode.__init__(self, semstr=semstr)
        ArchSpec.__init__(self, decorators=decorators)

    @property
    def is_abstract(self) -> bool:
        """Check if has an abstract method."""
        body = (
            self.body.items
            if isinstance(self.body, SubNodeList)
            else self.body.body.items if isinstance(self.body, ArchDef) else []
        )
        return any(isinstance(i, Ability) and i.is_abstract for i in body)

    def normalize(self, deep: bool = False) -> bool:
        """Normalize architype node."""
        res = True
        if deep:
            res = self.name.normalize(deep)
            res = res and self.arch_type.normalize(deep)
            res = res and self.access.normalize(deep) if self.access else res
            res = (
                res and self.base_classes.normalize(deep) if self.base_classes else res
            )
            res = res and self.body.normalize(deep) if self.body else res
            res = res and self.doc.normalize(deep) if self.doc else res
            res = res and self.semstr.normalize(deep) if self.semstr else res
            res = res and self.decorators.normalize(deep) if self.decorators else res
        new_kid: list[AstNode] = []
        if self.doc:
            new_kid.append(self.doc)
        new_kid.append(self.arch_type)
        if self.access:
            new_kid.append(self.access)
        new_kid.append(self.name)
        if self.base_classes:
            new_kid.append(self.gen_token(Tok.COLON))
            new_kid.append(self.base_classes)
            new_kid.append(self.gen_token(Tok.COLON))
        if self.body:
            if isinstance(self.body, AstImplOnlyNode):
                new_kid.append(self.body.body)
            else:
                new_kid.append(self.body)
        else:
            new_kid.append(self.gen_token(Tok.SEMI))
        AstNode.__init__(self, kid=new_kid)
        return res


class ArchDef(ArchSpec, AstImplOnlyNode):
    """ArchDef node type for Jac Ast."""

    def __init__(
        self,
        target: ArchRefChain,
        body: SubNodeList[ArchBlockStmt],
        kid: Sequence[AstNode],
        doc: Optional[String] = None,
        decorators: Optional[SubNodeList[Expr]] = None,
        decl_link: Optional[Architype] = None,
    ) -> None:
        """Initialize arch def node."""
        self.target = target
        AstNode.__init__(self, kid=kid)
        AstSymbolNode.__init__(
            self,
            sym_name=target.py_resolve_name(),
            sym_name_node=target,
            sym_type=SymbolType.IMPL,
        )
        AstDocNode.__init__(self, doc=doc)
        ArchSpec.__init__(self, decorators=decorators)
        AstImplOnlyNode.__init__(self, body=body, decl_link=decl_link)

    def normalize(self, deep: bool = False) -> bool:
        """Normalize arch def node."""
        res = True
        if deep:
            res = self.target.normalize(deep)
            res = res and self.body.normalize(deep)
            res = res and self.doc.normalize(deep) if self.doc else res
            res = res and self.decorators.normalize(deep) if self.decorators else res
        new_kid: list[AstNode] = []
        if self.doc:
            new_kid.append(self.doc)
        new_kid.append(self.target)

        new_kid.append(self.body)

        AstNode.__init__(self, kid=new_kid)
        return res


class Enum(ArchSpec, AstAccessNode, AstImplNeedingNode):
    """Enum node type for Jac Ast."""

    def __init__(
        self,
        name: Name,
        access: Optional[SubTag[Token]],
        base_classes: Optional[SubNodeList[Expr]],
        body: Optional[SubNodeList[EnumBlockStmt] | EnumDef],
        kid: Sequence[AstNode],
        doc: Optional[String] = None,
        semstr: Optional[String] = None,
        decorators: Optional[SubNodeList[Expr]] = None,
    ) -> None:
        """Initialize object arch node."""
        self.name = name
        self.base_classes = base_classes
        AstNode.__init__(self, kid=kid)
        AstSymbolNode.__init__(
            self,
            sym_name=name.value,
            sym_name_node=name,
            sym_type=SymbolType.ENUM_ARCH,
        )
        AstImplNeedingNode.__init__(self, body=body)
        AstAccessNode.__init__(self, access=access)
        AstDocNode.__init__(self, doc=doc)
        AstSemStrNode.__init__(self, semstr=semstr)
        ArchSpec.__init__(self, decorators=decorators)

    def normalize(self, deep: bool = False) -> bool:
        """Normalize enum node."""
        res = True
        if deep:
            res = self.name.normalize(deep)
            res = res and self.access.normalize(deep) if self.access else res
            res = (
                res and self.base_classes.normalize(deep) if self.base_classes else res
            )
            res = res and self.body.normalize(deep) if self.body else res
            res = res and self.doc.normalize(deep) if self.doc else res
            res = res and self.semstr.normalize(deep) if self.semstr else res
            res = res and self.decorators.normalize(deep) if self.decorators else res
        new_kid: list[AstNode] = []
        if self.doc:
            new_kid.append(self.doc)
        new_kid.append(self.gen_token(Tok.KW_ENUM))
        if self.access:
            new_kid.append(self.access)
        new_kid.append(self.name)
        if self.base_classes:
            new_kid.append(self.gen_token(Tok.COLON))
            new_kid.append(self.base_classes)
            new_kid.append(self.gen_token(Tok.COLON))
        if self.body:
            if isinstance(self.body, AstImplOnlyNode):
                new_kid.append(self.body.body)
            else:
                new_kid.append(self.body)
        else:
            new_kid.append(self.gen_token(Tok.SEMI))
        AstNode.__init__(self, kid=new_kid)
        return res


class EnumDef(ArchSpec, AstImplOnlyNode):
    """EnumDef node type for Jac Ast."""

    def __init__(
        self,
        target: ArchRefChain,
        body: SubNodeList[EnumBlockStmt],
        kid: Sequence[AstNode],
        doc: Optional[String] = None,
        decorators: Optional[SubNodeList[Expr]] = None,
        decl_link: Optional[Enum] = None,
    ) -> None:
        """Initialize arch def node."""
        self.target = target
        AstNode.__init__(self, kid=kid)
        AstSymbolNode.__init__(
            self,
            sym_name=target.py_resolve_name(),
            sym_name_node=target,
            sym_type=SymbolType.IMPL,
        )
        AstDocNode.__init__(self, doc=doc)
        ArchSpec.__init__(self, decorators=decorators)
        AstImplOnlyNode.__init__(self, body=body, decl_link=decl_link)

    def normalize(self, deep: bool = False) -> bool:
        """Normalize enum def node."""
        res = True
        if deep:
            res = self.target.normalize(deep)
            res = res and self.body.normalize(deep)
            res = res and self.doc.normalize(deep) if self.doc else res
            res = res and self.decorators.normalize(deep) if self.decorators else res
        new_kid: list[AstNode] = []
        if self.doc:
            new_kid.append(self.doc)
        new_kid.append(self.target)

        new_kid.append(self.body)

        AstNode.__init__(self, kid=new_kid)
        return res


class Ability(
    AstAccessNode,
    ElementStmt,
    AstAsyncNode,
    ArchBlockStmt,
    CodeBlockStmt,
    AstSemStrNode,
    AstImplNeedingNode,
):
    """Ability node type for Jac Ast."""

    def __init__(
        self,
        name_ref: NameSpec,
        is_func: bool,
        is_async: bool,
        is_override: bool,
        is_static: bool,
        is_abstract: bool,
        access: Optional[SubTag[Token]],
        signature: Optional[FuncSignature | EventSignature],
        body: Optional[SubNodeList[CodeBlockStmt] | AbilityDef | FuncCall],
        kid: Sequence[AstNode],
        semstr: Optional[String] = None,
        doc: Optional[String] = None,
        decorators: Optional[SubNodeList[Expr]] = None,
    ) -> None:
        """Initialize func arch node."""
        self.name_ref = name_ref
        self.is_func = is_func
        self.is_override = is_override
        self.is_static = is_static
        self.is_abstract = is_abstract
        self.decorators = decorators
        self.signature = signature
        AstNode.__init__(self, kid=kid)
        AstImplNeedingNode.__init__(self, body=body)
        AstSemStrNode.__init__(self, semstr=semstr)
        AstSymbolNode.__init__(
            self,
            sym_name=self.py_resolve_name(),
            sym_name_node=name_ref,
            sym_type=SymbolType.ABILITY,
        )
        AstAccessNode.__init__(self, access=access)
        AstDocNode.__init__(self, doc=doc)
        AstAsyncNode.__init__(self, is_async=is_async)

    @property
    def is_method(self) -> bool:
        """Check if is method."""
        check = isinstance(self.parent, SubNodeList) and isinstance(
            self.parent.parent, Architype
        )
        if check:
            self.sym_type = SymbolType.METHOD
        return check

    @property
    def is_genai_ability(self) -> bool:
        """Check if is genai_ability."""
        return isinstance(self.body, FuncCall)

    def py_resolve_name(self) -> str:
        """Resolve name."""
        if isinstance(self.name_ref, Name):
            return self.name_ref.value
        elif isinstance(self.name_ref, (SpecialVarRef, ArchRef)):
            return self.name_ref.py_resolve_name()
        else:
            raise NotImplementedError

    def normalize(self, deep: bool = False) -> bool:
        """Normalize ast node."""
        res = True
        if deep:
            res = self.name_ref.normalize(deep)
            res = res and self.access.normalize(deep) if self.access else res
            res = res and self.signature.normalize(deep) if self.signature else res
            res = res and self.body.normalize(deep) if self.body else res
            res = res and self.semstr.normalize(deep) if self.semstr else res
            res = res and self.decorators.normalize(deep) if self.decorators else res
            res = res and self.doc.normalize(deep) if self.doc else res
        new_kid: list[AstNode] = []
        if self.doc:
            new_kid.append(self.doc)
        if self.is_async:
            new_kid.append(self.gen_token(Tok.KW_ASYNC))
        if self.is_override:
            new_kid.append(self.gen_token(Tok.KW_OVERRIDE))
        if self.is_static:
            new_kid.append(self.gen_token(Tok.KW_STATIC))
        new_kid.append(self.gen_token(Tok.KW_CAN))
        if self.access:
            new_kid.append(self.access)
        if self.semstr:
            new_kid.append(self.semstr)
        new_kid.append(self.name_ref)
        if self.signature:
            new_kid.append(self.signature)
        if self.body:
            if isinstance(self.body, AstImplOnlyNode):
                new_kid.append(self.body.body)
            else:
                new_kid.append(self.gen_token(Tok.LBRACE))
                new_kid.append(self.body)
                new_kid.append(self.gen_token(Tok.RBRACE))
        else:
            new_kid.append(self.gen_token(Tok.SEMI))
        AstNode.__init__(self, kid=new_kid)
        return res


class AbilityDef(AstSymbolNode, ElementStmt, AstImplOnlyNode, CodeBlockStmt):
    """AbilityDef node type for Jac Ast."""

    def __init__(
        self,
        target: ArchRefChain,
        signature: FuncSignature | EventSignature,
        body: SubNodeList[CodeBlockStmt],
        kid: Sequence[AstNode],
        doc: Optional[String] = None,
        decorators: Optional[SubNodeList[Expr]] = None,
        decl_link: Optional[Ability] = None,
    ) -> None:
        """Initialize ability def node."""
        self.target = target
        self.signature = signature
        self.decorators = decorators
        AstNode.__init__(self, kid=kid)
        AstSymbolNode.__init__(
            self,
            sym_name=target.py_resolve_name(),
            sym_name_node=target,
            sym_type=SymbolType.IMPL,
        )
        AstDocNode.__init__(self, doc=doc)
        AstImplOnlyNode.__init__(self, body=body, decl_link=decl_link)

    def normalize(self, deep: bool = False) -> bool:
        """Normalize ability def node."""
        res = True
        if deep:
            res = self.target.normalize(deep)
            res = res and self.signature.normalize(deep)
            res = res and self.body.normalize(deep)
            res = res and self.doc.normalize(deep) if self.doc else res
            res = res and self.decorators.normalize(deep) if self.decorators else res
        new_kid: list[AstNode] = []
        if self.doc:
            new_kid.append(self.doc)
        new_kid.append(self.target)
        new_kid.append(self.signature)

        new_kid.append(self.body)

        AstNode.__init__(self, kid=new_kid)
        return res

    @property
    def is_method(self) -> bool:
        """Check if is method."""
        return (
            len(self.target.archs) > 1
            and self.target.archs[-2].arch.name != Tok.ABILITY_OP
        )


class FuncSignature(AstSemStrNode):
    """FuncSignature node type for Jac Ast."""

    def __init__(
        self,
        params: Optional[SubNodeList[ParamVar]],
        return_type: Optional[Expr],
        kid: Sequence[AstNode],
        semstr: Optional[String] = None,
    ) -> None:
        """Initialize method signature node."""
        self.params = params
        self.return_type = return_type
        AstNode.__init__(self, kid=kid)
        AstSemStrNode.__init__(self, semstr=semstr)

    def normalize(self, deep: bool = False) -> bool:
        """Normalize ast node."""
        res = True
        if deep:
            res = self.params.normalize(deep) if self.params else res
            res = res and self.return_type.normalize(deep) if self.return_type else res
            res = res and self.semstr.normalize(deep) if self.semstr else res
        new_kid: list[AstNode] = [self.gen_token(Tok.LPAREN)]
        if self.params:
            new_kid.append(self.params)
        new_kid.append(self.gen_token(Tok.RPAREN))
        if self.return_type:
            new_kid.append(self.gen_token(Tok.RETURN_HINT))
            new_kid.append(self.return_type)
        AstNode.__init__(self, kid=new_kid)
        return res

    @property
    def is_method(self) -> bool:
        """Check if is method."""
        return (isinstance(self.parent, Ability) and self.parent.is_method) or (
            isinstance(self.parent, AbilityDef) and self.parent.is_method
        )

    @property
    def is_static(self) -> bool:
        """Check if is static."""
        return (isinstance(self.parent, Ability) and self.parent.is_static) or (
            isinstance(self.parent, AbilityDef)
            and isinstance(self.parent.decl_link, Ability)
            and self.parent.decl_link.is_static
        )


class EventSignature(AstSemStrNode):
    """EventSignature node type for Jac Ast."""

    def __init__(
        self,
        event: Token,
        arch_tag_info: Optional[Expr],
        return_type: Optional[Expr],
        kid: Sequence[AstNode],
        semstr: Optional[String] = None,
    ) -> None:
        """Initialize event signature node."""
        self.event = event
        self.arch_tag_info = arch_tag_info
        self.return_type = return_type
        AstNode.__init__(self, kid=kid)
        AstSemStrNode.__init__(self, semstr=semstr)

    def normalize(self, deep: bool = False) -> bool:
        """Normalize ast node."""
        res = True
        if deep:
            res = self.event.normalize(deep)
            res = (
                res and self.arch_tag_info.normalize(deep)
                if self.arch_tag_info
                else res
            )
            res = res and self.return_type.normalize(deep) if self.return_type else res
            res = res and self.semstr.normalize(deep) if self.semstr else res
        new_kid: list[AstNode] = [self.gen_token(Tok.KW_WITH)]
        if self.arch_tag_info:
            new_kid.append(self.arch_tag_info)
        new_kid.append(self.event)
        if self.return_type:
            if self.semstr:
                new_kid.append(self.semstr)
            new_kid.append(self.gen_token(Tok.RETURN_HINT))
            new_kid.append(self.return_type)
        AstNode.__init__(self, kid=new_kid)
        return res

    @property
    def is_method(self) -> bool:
        """Check if is method."""
        if (isinstance(self.parent, Ability) and self.parent.is_method) or (
            isinstance(self.parent, AbilityDef)
            and isinstance(self.parent.decl_link, Ability)
            and self.parent.decl_link.is_method
        ):
            return True
        return False


class ArchRefChain(AstNode):
    """Arch ref list node type for Jac Ast."""

    def __init__(
        self,
        archs: list[ArchRef],
        kid: Sequence[AstNode],
    ) -> None:
        """Initialize name list ."""
        self.archs = archs
        AstNode.__init__(self, kid=kid)

    def normalize(self, deep: bool = False) -> bool:
        """Normalize ast node."""
        res = True
        if deep:
            for a in self.archs:
                res = res and a.normalize(deep)
        new_kid: list[AstNode] = []
        for a in self.archs:
            new_kid.append(a)
        AstNode.__init__(self, kid=new_kid)
        return res

    def py_resolve_name(self) -> str:
        """Resolve name."""

        def get_tag(x: ArchRef) -> str:
            return (
                "en"
                if x.arch.value == "enum"
                else "cls" if x.arch.value == "class" else x.arch.value[1]
            )

        return ".".join([f"({get_tag(x)}){x.py_resolve_name()}" for x in self.archs])

    def flat_name(self) -> str:
        """Resolve name for python gen."""
        return (
            self.py_resolve_name().replace(".", "_").replace("(", "").replace(")", "_")
        )


class ParamVar(AstSymbolNode, AstTypedVarNode, AstSemStrNode):
    """ParamVar node type for Jac Ast."""

    def __init__(
        self,
        name: Name,
        unpack: Optional[Token],
        type_tag: SubTag[Expr],
        value: Optional[Expr],
        kid: Sequence[AstNode],
        semstr: Optional[String] = None,
    ) -> None:
        """Initialize param var node."""
        self.name = name
        self.unpack = unpack
        self.value = value
        AstNode.__init__(self, kid=kid)
        AstSymbolNode.__init__(
            self,
            sym_name=name.value,
            sym_name_node=name,
            sym_type=SymbolType.VAR,
        )
        AstTypedVarNode.__init__(self, type_tag=type_tag)
        AstSemStrNode.__init__(self, semstr=semstr)

    def normalize(self, deep: bool = True) -> bool:
        """Normalize ast node."""
        res = True
        if deep:
            res = self.name.normalize(deep)
            res = res and self.unpack.normalize(deep) if self.unpack else res
            res = res and self.type_tag.normalize(deep) if self.type_tag else res
            res = res and self.value.normalize(deep) if self.value else res
            res = res and self.semstr.normalize(deep) if self.semstr else res
        new_kid: list[AstNode] = []
        if self.unpack:
            new_kid.append(self.unpack)
        new_kid.append(self.name)
        if self.type_tag:
            new_kid.append(self.type_tag)
        if self.value:
            new_kid.append(self.gen_token(Tok.EQ))
            new_kid.append(self.value)
        AstNode.__init__(self, kid=new_kid)
        return res


class ArchHas(AstAccessNode, AstDocNode, ArchBlockStmt):
    """HasStmt node type for Jac Ast."""

    def __init__(
        self,
        is_static: bool,
        access: Optional[SubTag[Token]],
        vars: SubNodeList[HasVar],
        is_frozen: bool,
        kid: Sequence[AstNode],
        doc: Optional[String] = None,
    ) -> None:
        """Initialize has statement node."""
        self.is_static = is_static
        self.vars = vars
        self.is_frozen = is_frozen
        AstNode.__init__(self, kid=kid)
        AstAccessNode.__init__(self, access=access)
        AstDocNode.__init__(self, doc=doc)

    def normalize(self, deep: bool = False) -> bool:
        """Normalize has statement node."""
        res = True
        if deep:
            res = self.access.normalize(deep) if self.access else res
            res = res and self.vars.normalize(deep) if self.vars else res
            res = res and self.doc.normalize(deep) if self.doc else res
        new_kid: list[AstNode] = []
        if self.doc:
            new_kid.append(self.doc)
        if self.is_static:
            new_kid.append(self.gen_token(Tok.KW_STATIC))
        (
            new_kid.append(self.gen_token(Tok.KW_LET))
            if self.is_frozen
            else new_kid.append(self.gen_token(Tok.KW_HAS))
        )
        if self.access:
            new_kid.append(self.access)
        new_kid.append(self.vars)
        new_kid.append(self.gen_token(Tok.SEMI))
        AstNode.__init__(self, kid=new_kid)
        return res


class HasVar(AstSymbolNode, AstTypedVarNode, AstSemStrNode):
    """HasVar node type for Jac Ast."""

    def __init__(
        self,
        name: Name,
        type_tag: SubTag[Expr],
        value: Optional[Expr],
        defer: bool,
        kid: Sequence[AstNode],
        semstr: Optional[String] = None,
    ) -> None:
        """Initialize has var node."""
        self.name = name
        self.value = value
        self.defer = defer
        AstNode.__init__(self, kid=kid)
        AstSymbolNode.__init__(
            self,
            sym_name=name.value,
            sym_name_node=name,
            sym_type=SymbolType.VAR,
        )
        AstTypedVarNode.__init__(self, type_tag=type_tag)
        AstSemStrNode.__init__(self, semstr=semstr)

    def normalize(self, deep: bool = False) -> bool:
        """Normalize has var node."""
        res = True
        if deep:
            res = self.name.normalize(deep)
            res = res and self.type_tag.normalize(deep) if self.type_tag else res
            res = res and self.value.normalize(deep) if self.value else res
            res = res and self.semstr.normalize(deep) if self.semstr else res
        new_kid: list[AstNode] = [self.name]
        if self.semstr:
            new_kid.append(self.gen_token(Tok.COLON))
            new_kid.append(self.semstr)
        if self.type_tag:
            new_kid.append(self.type_tag)
        if self.value:
            new_kid.append(self.gen_token(Tok.EQ))
            new_kid.append(self.value)
        if self.defer:
            new_kid.append(self.gen_token(Tok.KW_BY))
            new_kid.append(self.gen_token(Tok.KW_POST_INIT))
        AstNode.__init__(self, kid=new_kid)
        return res


class TypedCtxBlock(CodeBlockStmt):
    """TypedCtxBlock node type for Jac Ast."""

    def __init__(
        self,
        type_ctx: Expr,
        body: SubNodeList[CodeBlockStmt],
        kid: Sequence[AstNode],
    ) -> None:
        """Initialize typed context block node."""
        self.type_ctx = type_ctx
        self.body = body
        AstNode.__init__(self, kid=kid)

    def normalize(self, deep: bool = False) -> bool:
        """Normalize typed context block node."""
        res = True
        if deep:
            res = self.type_ctx.normalize(deep)
            res = res and self.body.normalize(deep)
        new_kid: list[AstNode] = [
            self.gen_token(Tok.RETURN_HINT),
            self.type_ctx,
            self.body,
        ]
        AstNode.__init__(self, kid=new_kid)
        return res


class IfStmt(CodeBlockStmt, AstElseBodyNode):
    """IfStmt node type for Jac Ast."""

    def __init__(
        self,
        condition: Expr,
        body: SubNodeList[CodeBlockStmt],
        else_body: Optional[ElseStmt | ElseIf],
        kid: Sequence[AstNode],
    ) -> None:
        """Initialize if statement node."""
        self.condition = condition
        self.body = body
        AstNode.__init__(self, kid=kid)
        AstElseBodyNode.__init__(self, else_body=else_body)

    def normalize(self, deep: bool = False) -> bool:
        """Normalize if statement node."""
        res = True
        if deep:
            res = self.condition.normalize(deep)
            res = res and self.body.normalize(deep)
            res = res and self.else_body.normalize(deep) if self.else_body else res
        new_kid: list[AstNode] = [
            self.gen_token(Tok.KW_IF),
            self.condition,
            self.gen_token(Tok.LBRACE),
            self.body,
            self.gen_token(Tok.RBRACE),
        ]
        if self.else_body:
            new_kid.append(self.else_body)
        AstNode.__init__(self, kid=new_kid)
        return res


class ElseIf(IfStmt):
    """ElseIfs node type for Jac Ast."""

    def normalize(self, deep: bool = False) -> bool:
        """Normalize else if statement node."""
        res = True
        if deep:
            res = self.condition.normalize(deep)
            res = res and self.body.normalize(deep)
            res = res and self.else_body.normalize(deep) if self.else_body else res
        new_kid: list[AstNode] = [
            self.gen_token(Tok.KW_ELIF),
            self.condition,
            self.gen_token(Tok.LBRACE),
            self.body,
            self.gen_token(Tok.RBRACE),
        ]
        if self.else_body:
            new_kid.append(self.else_body)
        AstNode.__init__(self, kid=new_kid)
        return res


class ElseStmt(AstNode):
    """Else node type for Jac Ast."""

    def __init__(
        self,
        body: SubNodeList[CodeBlockStmt],
        kid: Sequence[AstNode],
    ) -> None:
        """Initialize else node."""
        self.body = body
        AstNode.__init__(self, kid=kid)

    def normalize(self, deep: bool = False) -> bool:
        """Normalize else statement node."""
        res = True
        if deep:
            res = self.body.normalize(deep)
        new_kid: list[AstNode] = [
            self.gen_token(Tok.KW_ELSE),
            self.gen_token(Tok.LBRACE),
            self.body,
            self.gen_token(Tok.RBRACE),
        ]
        AstNode.__init__(self, kid=new_kid)
        return res


class ExprStmt(CodeBlockStmt):
    """ExprStmt node type for Jac Ast."""

    def __init__(
        self,
        expr: Expr,
        in_fstring: bool,
        kid: Sequence[AstNode],
    ) -> None:
        """Initialize expr statement node."""
        self.expr = expr
        self.in_fstring = in_fstring
        AstNode.__init__(self, kid=kid)

    def normalize(self, deep: bool = True) -> bool:
        """Normalize ast node."""
        if deep:
            res = self.expr.normalize(deep)
        AstNode.__init__(
            self,
            kid=(
                [self.expr, self.gen_token(Tok.SEMI)]
                if not self.in_fstring
                else [self.expr]
            ),
        )
        return res and self.expr is not None


class TryStmt(AstElseBodyNode, CodeBlockStmt):
    """TryStmt node type for Jac Ast."""

    def __init__(
        self,
        body: SubNodeList[CodeBlockStmt],
        excepts: Optional[SubNodeList[Except]],
        else_body: Optional[ElseStmt],
        finally_body: Optional[FinallyStmt],
        kid: Sequence[AstNode],
    ) -> None:
        """Initialize try statement node."""
        self.body = body
        self.excepts = excepts
        self.finally_body = finally_body
        AstNode.__init__(self, kid=kid)
        AstElseBodyNode.__init__(self, else_body=else_body)

    def normalize(self, deep: bool = False) -> bool:
        """Normalize try statement node."""
        res = True
        if deep:
            res = self.body.normalize(deep)
            res = res and self.excepts.normalize(deep) if self.excepts else res
            res = res and self.else_body.normalize(deep) if self.else_body else res
            res = (
                res and self.finally_body.normalize(deep) if self.finally_body else res
            )
        new_kid: list[AstNode] = [
            self.gen_token(Tok.KW_TRY),
        ]
        new_kid.append(self.gen_token(Tok.LBRACE))
        new_kid.append(self.body)
        new_kid.append(self.gen_token(Tok.RBRACE))
        if self.excepts:
            new_kid.append(self.excepts)
        if self.else_body:
            new_kid.append(self.else_body)
        if self.finally_body:
            new_kid.append(self.finally_body)
        AstNode.__init__(self, kid=new_kid)
        return res


class Except(CodeBlockStmt):
    """Except node type for Jac Ast."""

    def __init__(
        self,
        ex_type: Expr,
        name: Optional[Name],
        body: SubNodeList[CodeBlockStmt],
        kid: Sequence[AstNode],
    ) -> None:
        """Initialize except node."""
        self.ex_type = ex_type
        self.name = name
        self.body = body
        AstNode.__init__(self, kid=kid)

    def normalize(self, deep: bool = False) -> bool:
        """Normalize except node."""
        res = True
        if deep:
            res = self.ex_type.normalize(deep)
            res = res and self.name.normalize(deep) if self.name else res
            res = res and self.body.normalize(deep) if self.body else res
        new_kid: list[AstNode] = [
            self.gen_token(Tok.KW_EXCEPT),
            self.ex_type,
        ]
        if self.name:
            new_kid.append(self.gen_token(Tok.KW_AS))
            new_kid.append(self.name)
        new_kid.append(self.gen_token(Tok.LBRACE))
        new_kid.append(self.body)
        new_kid.append(self.gen_token(Tok.RBRACE))
        AstNode.__init__(self, kid=new_kid)
        return res


class FinallyStmt(CodeBlockStmt):
    """FinallyStmt node type for Jac Ast."""

    def __init__(
        self,
        body: SubNodeList[CodeBlockStmt],
        kid: Sequence[AstNode],
    ) -> None:
        """Initialize finally statement node."""
        self.body = body
        AstNode.__init__(self, kid=kid)

    def normalize(self, deep: bool = False) -> bool:
        """Normalize finally statement node."""
        res = True
        if deep:
            res = self.body.normalize(deep)
        new_kid: list[AstNode] = [
            self.gen_token(Tok.KW_FINALLY),
        ]
        new_kid.append(self.gen_token(Tok.LBRACE))
        new_kid.append(self.body)
        new_kid.append(self.gen_token(Tok.RBRACE))
        AstNode.__init__(self, kid=new_kid)
        return res


class IterForStmt(AstAsyncNode, AstElseBodyNode, CodeBlockStmt):
    """IterFor node type for Jac Ast."""

    def __init__(
        self,
        iter: Assignment,
        is_async: bool,
        condition: Expr,
        count_by: Assignment,
        body: SubNodeList[CodeBlockStmt],
        else_body: Optional[ElseStmt],
        kid: Sequence[AstNode],
    ) -> None:
        """Initialize iter for node."""
        self.iter = iter
        self.condition = condition
        self.count_by = count_by
        self.body = body
        AstNode.__init__(self, kid=kid)
        AstAsyncNode.__init__(self, is_async=is_async)
        AstElseBodyNode.__init__(self, else_body=else_body)

    def normalize(self, deep: bool = False) -> bool:
        """Normalize iter for node."""
        res = True
        if deep:
            res = self.iter.normalize(deep)
            res = self.condition.normalize(deep)
            res = self.count_by.normalize(deep)
            res = self.body.normalize(deep)
            res = self.else_body.normalize(deep) if self.else_body else res
        new_kid: list[AstNode] = []
        if self.is_async:
            new_kid.append(self.gen_token(Tok.KW_ASYNC))
        new_kid.append(self.gen_token(Tok.KW_FOR))
        new_kid.append(self.iter)
        new_kid.append(self.gen_token(Tok.KW_TO))
        new_kid.append(self.condition)
        new_kid.append(self.gen_token(Tok.KW_BY))
        new_kid.append(self.count_by)
        new_kid.append(self.gen_token(Tok.LBRACE))
        new_kid.append(self.body)
        new_kid.append(self.gen_token(Tok.RBRACE))
        if self.else_body:
            new_kid.append(self.else_body)
        AstNode.__init__(self, kid=new_kid)
        return res


class InForStmt(AstAsyncNode, AstElseBodyNode, CodeBlockStmt):
    """InFor node type for Jac Ast."""

    def __init__(
        self,
        target: Expr,
        is_async: bool,
        collection: Expr,
        body: SubNodeList[CodeBlockStmt],
        else_body: Optional[ElseStmt],
        kid: Sequence[AstNode],
    ) -> None:
        """Initialize in for node."""
        self.target = target
        self.collection = collection
        self.body = body
        AstNode.__init__(self, kid=kid)
        AstAsyncNode.__init__(self, is_async=is_async)
        AstElseBodyNode.__init__(self, else_body=else_body)

    def normalize(self, deep: bool = False) -> bool:
        """Normalize in for node."""
        res = True
        if deep:
            res = self.target.normalize(deep)
            res = res and self.collection.normalize(deep)
            res = res and self.body.normalize(deep)
            res = res and self.else_body.normalize(deep) if self.else_body else res
        new_kid: list[AstNode] = []
        if self.is_async:
            new_kid.append(self.gen_token(Tok.KW_ASYNC))
        new_kid.append(self.gen_token(Tok.KW_FOR))
        new_kid.append(self.target)
        new_kid.append(self.gen_token(Tok.KW_IN))
        new_kid.append(self.collection)

        if self.body:
            new_kid.append(self.gen_token(Tok.LBRACE))
            new_kid.append(self.body)
            new_kid.append(self.gen_token(Tok.RBRACE))

        if self.else_body:
            new_kid.append(self.else_body)
        AstNode.__init__(self, kid=new_kid)
        return res


class WhileStmt(CodeBlockStmt):
    """WhileStmt node type for Jac Ast."""

    def __init__(
        self,
        condition: Expr,
        body: SubNodeList[CodeBlockStmt],
        kid: Sequence[AstNode],
    ) -> None:
        """Initialize while statement node."""
        self.condition = condition
        self.body = body
        AstNode.__init__(self, kid=kid)

    def normalize(self, deep: bool = False) -> bool:
        """Normalize while statement node."""
        res = True
        if deep:
            res = self.condition.normalize(deep)
            res = res and self.body.normalize(deep)
        new_kid: list[AstNode] = [
            self.gen_token(Tok.KW_WHILE),
            self.condition,
        ]
        if self.body:
            new_kid.append(self.gen_token(Tok.LBRACE))
            new_kid.append(self.body)
            new_kid.append(self.gen_token(Tok.RBRACE))

        AstNode.__init__(self, kid=new_kid)
        return res


class WithStmt(AstAsyncNode, CodeBlockStmt):
    """WithStmt node type for Jac Ast."""

    def __init__(
        self,
        is_async: bool,
        exprs: SubNodeList[ExprAsItem],
        body: SubNodeList[CodeBlockStmt],
        kid: Sequence[AstNode],
    ) -> None:
        """Initialize with statement node."""
        self.exprs = exprs
        self.body = body
        AstNode.__init__(self, kid=kid)
        AstAsyncNode.__init__(self, is_async=is_async)

    def normalize(self, deep: bool = False) -> bool:
        """Normalize with statement node."""
        res = True
        if deep:
            res = self.exprs.normalize(deep)
            res = res and self.body.normalize(deep)
        new_kid: list[AstNode] = []
        if self.is_async:
            new_kid.append(self.gen_token(Tok.KW_ASYNC))
        new_kid.append(self.gen_token(Tok.KW_WITH))
        new_kid.append(self.exprs)

        new_kid.append(self.gen_token(Tok.LBRACE))
        new_kid.append(self.body)
        new_kid.append(self.gen_token(Tok.RBRACE))

        AstNode.__init__(self, kid=new_kid)
        return res


class ExprAsItem(AstNode):
    """ExprAsItem node type for Jac Ast."""

    def __init__(
        self,
        expr: Expr,
        alias: Optional[Expr],
        kid: Sequence[AstNode],
    ) -> None:
        """Initialize module item node."""
        self.expr = expr
        self.alias = alias
        AstNode.__init__(self, kid=kid)

    def normalize(self, deep: bool = True) -> bool:
        """Normalize ast node."""
        res = True
        if deep:
            res = self.expr.normalize(deep)
            res = res and self.alias.normalize(deep) if self.alias else res
        new_kid: list[AstNode] = [self.expr]
        if self.alias:
            new_kid.append(self.gen_token(Tok.KW_AS))
            new_kid.append(self.alias)
        AstNode.__init__(self, kid=new_kid)
        return res


class RaiseStmt(CodeBlockStmt):
    """RaiseStmt node type for Jac Ast."""

    def __init__(
        self,
        cause: Optional[Expr],
        from_target: Optional[Expr],
        kid: Sequence[AstNode],
    ) -> None:
        """Initialize raise statement node."""
        self.cause = cause
        self.from_target = from_target
        AstNode.__init__(self, kid=kid)

    def normalize(self, deep: bool = False) -> bool:
        """Normalize raise statement node."""
        res = True
        if deep:
            res = res and self.cause.normalize(deep) if self.cause else res
            res = res and self.from_target.normalize(deep) if self.from_target else res
        new_kid: list[AstNode] = [self.gen_token(Tok.KW_RAISE)]
        if self.cause:
            new_kid.append(self.cause)
        if self.from_target:
            new_kid.append(self.gen_token(Tok.KW_FROM))
            new_kid.append(self.from_target)
        new_kid.append(self.gen_token(Tok.SEMI))
        AstNode.__init__(self, kid=new_kid)
        return res


class AssertStmt(CodeBlockStmt):
    """AssertStmt node type for Jac Ast."""

    def __init__(
        self,
        condition: Expr,
        error_msg: Optional[Expr],
        kid: Sequence[AstNode],
    ) -> None:
        """Initialize assert statement node."""
        self.condition = condition
        self.error_msg = error_msg
        AstNode.__init__(self, kid=kid)

    def normalize(self, deep: bool = False) -> bool:
        """Normalize assert statement node."""
        res = True
        if deep:
            res = self.condition.normalize(deep)
            res = res and self.error_msg.normalize(deep) if self.error_msg else res
        new_kid: list[AstNode] = [
            self.gen_token(Tok.KW_ASSERT),
            self.condition,
        ]
        if self.error_msg:
            new_kid.append(self.gen_token(Tok.COMMA))
            new_kid.append(self.error_msg)
        new_kid.append(self.gen_token(Tok.SEMI))
        AstNode.__init__(self, kid=new_kid)
        return res


class CtrlStmt(CodeBlockStmt):
    """CtrlStmt node type for Jac Ast."""

    def __init__(
        self,
        ctrl: Token,
        kid: Sequence[AstNode],
    ) -> None:
        """Initialize control statement node."""
        self.ctrl = ctrl
        AstNode.__init__(self, kid=kid)

    def normalize(self, deep: bool = False) -> bool:
        """Normalize control statement node."""
        res = True
        if deep:
            res = self.ctrl.normalize(deep)
        new_kid: list[AstNode] = [self.ctrl, self.gen_token(Tok.SEMI)]
        AstNode.__init__(self, kid=new_kid)
        return res


class DeleteStmt(CodeBlockStmt):
    """DeleteStmt node type for Jac Ast."""

    def __init__(
        self,
        target: Expr,
        kid: Sequence[AstNode],
    ) -> None:
        """Initialize delete statement node."""
        self.target = target
        AstNode.__init__(self, kid=kid)

    def normalize(self, deep: bool = False) -> bool:
        """Normalize delete statement node."""
        res = True
        if deep:
            res = self.target.normalize(deep)
        new_kid: list[AstNode] = [
            self.gen_token(Tok.KW_DELETE),
            self.target,
            self.gen_token(Tok.SEMI),
        ]
        AstNode.__init__(self, kid=new_kid)
        return res


class ReportStmt(CodeBlockStmt):
    """ReportStmt node type for Jac Ast."""

    def __init__(
        self,
        expr: Expr,
        kid: Sequence[AstNode],
    ) -> None:
        """Initialize report statement node."""
        self.expr = expr
        AstNode.__init__(self, kid=kid)

    def normalize(self, deep: bool = False) -> bool:
        """Normalize report statement node."""
        res = True
        if deep:
            res = self.expr.normalize(deep)
        new_kid: list[AstNode] = [
            self.gen_token(Tok.KW_REPORT),
            self.expr,
            self.gen_token(Tok.SEMI),
        ]
        AstNode.__init__(self, kid=new_kid)
        return res


class ReturnStmt(CodeBlockStmt):
    """ReturnStmt node type for Jac Ast."""

    def __init__(
        self,
        expr: Optional[Expr],
        kid: Sequence[AstNode],
    ) -> None:
        """Initialize return statement node."""
        self.expr = expr
        AstNode.__init__(self, kid=kid)

    def normalize(self, deep: bool = False) -> bool:
        """Normalize return statement node."""
        res = True
        if deep:
            res = self.expr.normalize(deep) if self.expr else res
        new_kid: list[AstNode] = [
            self.gen_token(Tok.KW_RETURN),
        ]
        if self.expr:
            new_kid.append(self.expr)
        new_kid.append(self.gen_token(Tok.SEMI))
        AstNode.__init__(self, kid=new_kid)
        return res


class IgnoreStmt(WalkerStmtOnlyNode, CodeBlockStmt):
    """IgnoreStmt node type for Jac Ast."""

    def __init__(
        self,
        target: Expr,
        kid: Sequence[AstNode],
    ) -> None:
        """Initialize ignore statement node."""
        self.target = target
        AstNode.__init__(self, kid=kid)
        WalkerStmtOnlyNode.__init__(self)

    def normalize(self, deep: bool = False) -> bool:
        """Normalize ignore statement node."""
        res = True
        if deep:
            res = self.target.normalize(deep)
        new_kid: list[AstNode] = [
            self.gen_token(Tok.KW_IGNORE),
            self.target,
            self.gen_token(Tok.SEMI),
        ]
        AstNode.__init__(self, kid=new_kid)
        return res


class VisitStmt(WalkerStmtOnlyNode, AstElseBodyNode, CodeBlockStmt):
    """VisitStmt node type for Jac Ast."""

    def __init__(
        self,
        vis_type: Optional[SubNodeList[Expr]],
        target: Expr,
        else_body: Optional[ElseStmt],
        kid: Sequence[AstNode],
    ) -> None:
        """Initialize visit statement node."""
        self.vis_type = vis_type
        self.target = target
        AstNode.__init__(self, kid=kid)
        WalkerStmtOnlyNode.__init__(self)
        AstElseBodyNode.__init__(self, else_body=else_body)

    def normalize(self, deep: bool = False) -> bool:
        """Normalize visit statement node."""
        res = True
        if deep:
            res = self.vis_type.normalize(deep) if self.vis_type else res
            res = self.target.normalize(deep)
            res = res and self.else_body.normalize(deep) if self.else_body else res
        new_kid: list[AstNode] = []
        new_kid.append(self.gen_token(Tok.KW_VISIT))
        if self.vis_type:
            new_kid.append(self.gen_token(Tok.COLON))
            new_kid.append(self.vis_type)
            new_kid.append(self.gen_token(Tok.COLON))
        new_kid.append(self.target)
        new_kid.append(self.gen_token(Tok.SEMI))
        if self.else_body:
            new_kid.append(self.else_body)
        AstNode.__init__(self, kid=new_kid)
        return res


class RevisitStmt(WalkerStmtOnlyNode, AstElseBodyNode, CodeBlockStmt):
    """ReVisitStmt node type for Jac Ast."""

    def __init__(
        self,
        hops: Optional[Expr],
        else_body: Optional[ElseStmt],
        kid: Sequence[AstNode],
    ) -> None:
        """Initialize revisit statement node."""
        self.hops = hops
        AstNode.__init__(self, kid=kid)
        WalkerStmtOnlyNode.__init__(self)
        AstElseBodyNode.__init__(self, else_body=else_body)

    def normalize(self, deep: bool = False) -> bool:
        """Normalize revisit statement node."""
        res = True
        if deep:
            res = self.hops.normalize(deep) if self.hops else res
            res = res and self.else_body.normalize(deep) if self.else_body else res
        new_kid: list[AstNode] = [self.gen_token(Tok.KW_REVISIT)]
        if self.hops:
            new_kid.append(self.hops)
        if self.else_body:
            new_kid.append(self.else_body)
        new_kid.append(self.gen_token(Tok.SEMI))
        AstNode.__init__(self, kid=new_kid)
        return res


class DisengageStmt(WalkerStmtOnlyNode, CodeBlockStmt):
    """DisengageStmt node type for Jac Ast."""

    def __init__(
        self,
        kid: Sequence[AstNode],
    ) -> None:
        """Initialize disengage statement node."""
        AstNode.__init__(self, kid=kid)
        WalkerStmtOnlyNode.__init__(self)

    def normalize(self, deep: bool = False) -> bool:
        """Normalize disengage statement node."""
        new_kid: list[AstNode] = [
            self.gen_token(Tok.KW_DISENGAGE),
            self.gen_token(Tok.SEMI),
        ]
        AstNode.__init__(self, kid=new_kid)
        return True


class AwaitExpr(Expr):
    """AwaitStmt node type for Jac Ast."""

    def __init__(
        self,
        target: Expr,
        kid: Sequence[AstNode],
    ) -> None:
        """Initialize sync statement node."""
        self.target = target
        AstNode.__init__(self, kid=kid)

    def normalize(self, deep: bool = False) -> bool:
        """Normalize sync statement node."""
        res = True
        if deep:
            res = self.target.normalize(deep)
        new_kid: list[AstNode] = [
            self.gen_token(Tok.KW_AWAIT),
            self.target,
        ]
        AstNode.__init__(self, kid=new_kid)
        return res


class GlobalStmt(CodeBlockStmt):
    """GlobalStmt node type for Jac Ast."""

    def __init__(
        self,
        target: SubNodeList[NameSpec],
        kid: Sequence[AstNode],
    ) -> None:
        """Initialize global statement node."""
        self.target = target
        AstNode.__init__(self, kid=kid)

    def normalize(self, deep: bool = False) -> bool:
        """Normalize global statement node."""
        res = True
        if deep:
            res = self.target.normalize(deep)
        new_kid: list[AstNode] = [
            self.gen_token(Tok.GLOBAL_OP),
            self.target,
            self.gen_token(Tok.SEMI),
        ]
        AstNode.__init__(self, kid=new_kid)
        return res


class NonLocalStmt(GlobalStmt):
    """NonlocalStmt node type for Jac Ast."""

    def normalize(self, deep: bool = False) -> bool:
        """Normalize nonlocal statement node."""
        res = True
        if deep:
            res = self.target.normalize(deep)
        new_kid: list[AstNode] = [
            self.gen_token(Tok.NONLOCAL_OP),
            self.target,
            self.gen_token(Tok.SEMI),
        ]
        AstNode.__init__(self, kid=new_kid)
        return res


class Assignment(AstTypedVarNode, EnumBlockStmt, CodeBlockStmt):
    """Assignment node type for Jac Ast."""

    def __init__(
        self,
        target: SubNodeList[Expr],
        value: Optional[Expr | YieldExpr],
        type_tag: Optional[SubTag[Expr]],
        kid: Sequence[AstNode],
        mutable: bool = True,
        aug_op: Optional[Token] = None,
    ) -> None:
        """Initialize assignment node."""
        self.target = target
        self.value = value
        self.mutable = mutable
        self.aug_op = aug_op
        AstNode.__init__(self, kid=kid)
        AstTypedVarNode.__init__(self, type_tag=type_tag)

    def normalize(self, deep: bool = True) -> bool:
        """Normalize ast node."""
        res = True
        if deep:
            res = self.target.normalize(deep)
            res = res and self.value.normalize(deep) if self.value else res
            res = res and self.type_tag.normalize(deep) if self.type_tag else res
            res = res and self.aug_op.normalize(deep) if self.aug_op else res
        new_kid: list[AstNode] = []
        new_kid.append(self.target)
        if self.type_tag:
            new_kid.append(self.type_tag)
        if self.aug_op:
            new_kid.append(self.aug_op)
            new_kid.append(self.gen_token(Tok.EQ))
        else:
            new_kid.append(self.gen_token(Tok.EQ))
        if self.value:
            new_kid.append(self.value)
        if not isinstance(self.parent, (GlobalVars)):
            new_kid.append(self.gen_token(Tok.SEMI))
        AstNode.__init__(self, kid=new_kid)
        return res


class BinaryExpr(Expr):
    """ExprBinary node type for Jac Ast."""

    def __init__(
        self,
        left: Expr,
        right: Expr,
        op: Token | DisconnectOp | ConnectOp,
        kid: Sequence[AstNode],
    ) -> None:
        """Initialize binary expression node."""
        self.left = left
        self.right = right
        self.op = op
        AstNode.__init__(self, kid=kid)

    def normalize(self, deep: bool = False) -> bool:
        """Normalize ast node."""
        res = True
        if deep:
            res = self.left.normalize(deep)
            res = res and self.right.normalize(deep) if self.right else res
            res = res and self.op.normalize(deep) if self.op else res
        new_kid: list[AstNode] = [
            self.gen_token(Tok.LPAREN),
            self.left,
            self.op,
            self.right,
            self.gen_token(Tok.RPAREN),
        ]
        AstNode.__init__(self, kid=new_kid)
        return res


class CompareExpr(Expr):
    """CompareExpr node type for Jac Ast."""

    def __init__(
        self,
        left: Expr,
        rights: list[Expr],
        ops: list[Token],
        kid: Sequence[AstNode],
    ) -> None:
        """Initialize binary expression node."""
        self.left = left
        self.rights = rights
        self.ops = ops
        AstNode.__init__(self, kid=kid)

    def normalize(self, deep: bool = False) -> bool:
        """Normalize ast node."""
        res = True
        if deep:
            res = self.left.normalize(deep)
            for right in self.rights:
                res = res and right.normalize(deep)
            for op in self.ops:
                res = res and op.normalize(deep)
        new_kid: list[AstNode] = [self.left]
        for i, right in enumerate(self.rights):
            new_kid.append(self.ops[i])
            new_kid.append(right)
        AstNode.__init__(self, kid=new_kid)
        return res


class BoolExpr(Expr):
    """BoolExpr node type for Jac Ast."""

    def __init__(
        self,
        op: Token,
        values: list[Expr],
        kid: Sequence[AstNode],
    ) -> None:
        """Initialize binary expression node."""
        self.values = values
        self.op = op
        AstNode.__init__(self, kid=kid)

    def normalize(self, deep: bool = False) -> bool:
        """Normalize ast node."""
        res = True
        if deep:
            for value in self.values:
                res = res and value.normalize(deep)
            res = res and self.op.normalize(deep) if self.op else res
        new_kid: list[AstNode] = []
        for i, value in enumerate(self.values):
            if i > 0:
                new_kid.append(self.op)
            new_kid.append(value)
        AstNode.__init__(self, kid=new_kid)
        return res


class LambdaExpr(Expr):
    """ExprLambda node type for Jac Ast."""

    def __init__(
        self,
        signature: FuncSignature,
        body: Expr,
        kid: Sequence[AstNode],
    ) -> None:
        """Initialize lambda expression node."""
        self.signature = signature
        self.body = body
        AstNode.__init__(self, kid=kid)

    def normalize(self, deep: bool = False) -> bool:
        """Normalize ast node."""
        res = True
        if deep:
            res = self.signature.normalize(deep)
            res = res and self.body.normalize(deep)
        new_kid: list[AstNode] = [
            self.gen_token(Tok.KW_WITH),
            self.signature,
            self.gen_token(Tok.KW_CAN),
            self.body,
            self.gen_token(Tok.SEMI),
        ]
        AstNode.__init__(self, kid=new_kid)
        return res


class UnaryExpr(Expr):
    """ExprUnary node type for Jac Ast."""

    def __init__(
        self,
        operand: Expr,
        op: Token,
        kid: Sequence[AstNode],
    ) -> None:
        """Initialize unary expression node."""
        self.operand = operand
        self.op = op
        AstNode.__init__(self, kid=kid)

    def normalize(self, deep: bool = False) -> bool:
        """Normalize ast node."""
        res = True
        if deep:
            res = self.operand.normalize(deep)
            res = res and self.op.normalize(deep) if self.op else res
        new_kid: list[AstNode] = [self.op, self.operand]
        AstNode.__init__(self, kid=new_kid)
        return res


class IfElseExpr(Expr):
    """ExprIfElse node type for Jac Ast."""

    def __init__(
        self,
        condition: Expr,
        value: Expr,
        else_value: Expr,
        kid: Sequence[AstNode],
    ) -> None:
        """Initialize if else expression node."""
        self.condition = condition
        self.value = value
        self.else_value = else_value
        AstNode.__init__(self, kid=kid)

    def normalize(self, deep: bool = False) -> bool:
        """Normalize ast node."""
        res = True
        if deep:
            res = self.condition.normalize(deep)
            res = res and self.value.normalize(deep)
            res = res and self.else_value.normalize(deep)
        new_kid: list[AstNode] = [
            self.value,
            self.gen_token(Tok.KW_IF),
            self.condition,
            self.gen_token(Tok.KW_ELSE),
            self.else_value,
        ]
        AstNode.__init__(self, kid=new_kid)
        return res


class MultiString(AtomExpr):
    """ExprMultiString node type for Jac Ast."""

    def __init__(
        self,
        strings: Sequence[String | FString],
        kid: Sequence[AstNode],
    ) -> None:
        """Initialize multi string expression node."""
        self.strings = strings
        AstNode.__init__(self, kid=kid)
        AstSymbolNode.__init__(
            self,
            sym_name=f"[{self.__class__.__name__}]",
            sym_name_node=self,
            sym_type=SymbolType.STRING,
        )

    def normalize(self, deep: bool = False) -> bool:
        """Normalize ast node."""
        res = True
        if deep:
            for string in self.strings:
                res = res and string.normalize(deep)
        new_kid: list[AstNode] = []
        for string in self.strings:
            new_kid.append(string)
        AstNode.__init__(self, kid=new_kid)
        return res


class FString(AstSymbolNode):
    """FString node type for Jac Ast."""

    def __init__(
        self,
        parts: Optional[SubNodeList[String | ExprStmt]],
        kid: Sequence[AstNode],
    ) -> None:
        """Initialize fstring expression node."""
        self.parts = parts
        AstNode.__init__(self, kid=kid)
        AstSymbolNode.__init__(
            self,
            sym_name=f"[{self.__class__.__name__}]",
            sym_name_node=self,
            sym_type=SymbolType.STRING,
        )

    def normalize(self, deep: bool = False) -> bool:
        """Normalize ast node."""
        res = True
        if deep:
            res = self.parts.normalize(deep) if self.parts else res
        new_kid: list[AstNode] = []
        if self.parts:
            new_kid.append(self.parts)
        AstNode.__init__(self, kid=new_kid)
        return res


class ListVal(AtomExpr):
    """ListVal node type for Jac Ast."""

    def __init__(
        self,
        values: Optional[SubNodeList[Expr]],
        kid: Sequence[AstNode],
    ) -> None:
        """Initialize value node."""
        self.values = values
        AstNode.__init__(self, kid=kid)
        AstSymbolNode.__init__(
            self,
            sym_name=f"[{self.__class__.__name__}]",
            sym_name_node=self,
            sym_type=SymbolType.SEQUENCE,
        )

    def normalize(self, deep: bool = False) -> bool:
        """Normalize ast node."""
        res = True
        if deep:
            res = self.values.normalize(deep) if self.values else res
        new_kid: list[AstNode] = [
            self.gen_token(Tok.LSQUARE),
        ]
        if self.values:
            new_kid.append(self.values)
        new_kid.append(self.gen_token(Tok.RSQUARE))
        AstNode.__init__(self, kid=new_kid)
        return res


class SetVal(AtomExpr):
    """SetVal node type for Jac Ast."""

    def __init__(
        self,
        values: Optional[SubNodeList[Expr]],
        kid: Sequence[AstNode],
    ) -> None:
        """Initialize value node."""
        self.values = values
        AstNode.__init__(self, kid=kid)
        AstSymbolNode.__init__(
            self,
            sym_name=f"[{self.__class__.__name__}]",
            sym_name_node=self,
            sym_type=SymbolType.SEQUENCE,
        )

    def normalize(self, deep: bool = False) -> bool:
        """Normalize ast node."""
        res = True
        if deep:
            res = self.values.normalize(deep) if self.values else res
        new_kid: list[AstNode] = []
        if self.values:
            new_kid.append(self.values)

        AstNode.__init__(self, kid=new_kid)
        return res


class TupleVal(AtomExpr):
    """TupleVal node type for Jac Ast."""

    def __init__(
        self,
        values: Optional[SubNodeList[Expr | KWPair]],
        kid: Sequence[AstNode],
    ) -> None:
        """Initialize tuple value node."""
        self.values = values
        AstNode.__init__(self, kid=kid)
        AstSymbolNode.__init__(
            self,
            sym_name=f"[{self.__class__.__name__}]",
            sym_name_node=self,
            sym_type=SymbolType.SEQUENCE,
        )

    def normalize(self, deep: bool = False) -> bool:
        """Normalize ast node."""
        res = True
        if deep:
            res = self.values.normalize(deep) if self.values else res
        new_kid: list[AstNode] = [
            self.gen_token(Tok.LPAREN),
        ]
        if self.values:
            new_kid.append(self.values)
            if len(self.values.items) < 2:
                new_kid.append(self.gen_token(Tok.COMMA))
        new_kid.append(self.gen_token(Tok.RPAREN))
        AstNode.__init__(self, kid=new_kid)
        return res


class DictVal(AtomExpr):
    """ExprDict node type for Jac Ast."""

    def __init__(
        self,
        kv_pairs: Sequence[KVPair],
        kid: Sequence[AstNode],
    ) -> None:
        """Initialize dict expression node."""
        self.kv_pairs = kv_pairs
        AstNode.__init__(self, kid=kid)
        AstSymbolNode.__init__(
            self,
            sym_name=f"[{self.__class__.__name__}]",
            sym_name_node=self,
            sym_type=SymbolType.SEQUENCE,
        )

    def normalize(self, deep: bool = False) -> bool:
        """Normalize ast node."""
        res = True
        if deep:
            for kv_pair in self.kv_pairs:
                res = res and kv_pair.normalize(deep)
        new_kid: list[AstNode] = [
            self.gen_token(Tok.LBRACE),
        ]
        for i, kv_pair in enumerate(self.kv_pairs):
            new_kid.append(kv_pair)
            if i < len(self.kv_pairs) - 1:
                new_kid.append(self.gen_token(Tok.COMMA))
        new_kid.append(self.gen_token(Tok.RBRACE))
        AstNode.__init__(self, kid=new_kid)
        return res
    


class KVPair(AstNode):
    """ExprKVPair node type for Jac Ast."""

    def __init__(
        self,
        key: Optional[Expr],  # is **key if blank
        value: Expr,
        kid: Sequence[AstNode],
    ) -> None:
        """Initialize key value pair expression node."""
        self.key = key
        self.value = value
        AstNode.__init__(self, kid=kid)

    def normalize(self, deep: bool = False) -> bool:
        """Normalize ast node."""
        res = True
        if deep:
            res = self.key.normalize(deep) if self.key else res
            res = res and self.value.normalize(deep)
        new_kid: list[AstNode] = []
        if self.key:
            new_kid.append(self.key)
            new_kid.append(self.gen_token(Tok.COLON))
        else:
            new_kid.append(self.gen_token(Tok.STAR_POW))
        new_kid.append(self.value)
        AstNode.__init__(self, kid=new_kid)
        return res


class KWPair(AstNode):
    """ExprKWPair node type for Jac Ast."""

    def __init__(
        self,
        key: Optional[NameSpec],  # is **value if blank
        value: Expr,
        kid: Sequence[AstNode],
    ) -> None:
        """Initialize keyword pair expression node."""
        self.key = key
        self.value = value
        AstNode.__init__(self, kid=kid)

    def normalize(self, deep: bool = False) -> bool:
        """Normalize ast node."""
        res = True
        if deep:
            res = self.key.normalize(deep) if self.key else res
            res = res and self.value.normalize(deep)
        new_kid: list[AstNode] = []
        if self.key:
            new_kid.append(self.key)
            new_kid.append(self.gen_token(Tok.EQ))
        new_kid.append(self.value)
        AstNode.__init__(self, kid=new_kid)
        return res


class InnerCompr(AstAsyncNode):
    """ListCompr node type for Jac Ast."""

    def __init__(
        self,
        is_async: bool,
        target: Expr,
        collection: Expr,
        conditional: Optional[list[Expr]],
        kid: Sequence[AstNode],
    ) -> None:
        """Initialize comprehension expression node."""
        self.target = target
        self.collection = collection
        self.conditional = conditional
        AstNode.__init__(self, kid=kid)
        AstAsyncNode.__init__(self, is_async=is_async)

    def normalize(self, deep: bool = False) -> bool:
        """Normalize ast node."""
        res = True
        if deep:
            res = self.target.normalize(deep)
            res = res and self.collection.normalize(deep)
            for cond in self.conditional if self.conditional else []:
                res = res and cond.normalize(deep)
        new_kid: list[AstNode] = []
        if self.is_async:
            new_kid.append(self.gen_token(Tok.KW_ASYNC))
        new_kid.append(self.gen_token(Tok.KW_FOR))
        new_kid.append(self.target)
        new_kid.append(self.gen_token(Tok.KW_IN))
        new_kid.append(self.collection)
        for cond in self.conditional if self.conditional else []:
            new_kid.append(cond)
        AstNode.__init__(self, kid=new_kid)
        return res


class ListCompr(AtomExpr):
    """ListCompr node type for Jac Ast."""

    def __init__(
        self,
        out_expr: Expr,
        compr: list[InnerCompr],
        kid: Sequence[AstNode],
    ) -> None:
        """Initialize comprehension expression node."""
        self.out_expr = out_expr
        self.compr = compr
        AstNode.__init__(self, kid=kid)
        AstSymbolNode.__init__(
            self,
            sym_name=f"[{self.__class__.__name__}]",
            sym_name_node=self,
            sym_type=SymbolType.SEQUENCE,
        )

    def normalize(self, deep: bool = False) -> bool:
        """Normalize ast node."""
        res = True
        if deep:
            res = self.out_expr.normalize(deep)
            for comp in self.compr:
                res = res and comp.normalize(deep)
        new_kid: list[AstNode] = [
            self.gen_token(Tok.LSQUARE),
            self.out_expr,
        ]
        for comp in self.compr:
            new_kid.append(comp)
        new_kid.append(self.gen_token(Tok.RSQUARE))
        AstNode.__init__(self, kid=new_kid)
        return res


class GenCompr(ListCompr):
    """GenCompr node type for Jac Ast."""

    def normalize(self, deep: bool = False) -> bool:
        """Normalize ast node."""
        res = True
        if deep:
            res = self.out_expr.normalize(deep)
            for comp in self.compr:
                res = res and comp.normalize(deep)
        new_kid: list[AstNode] = [
            self.gen_token(Tok.LPAREN),
            self.out_expr,
        ]
        for comp in self.compr:
            new_kid.append(comp)
        new_kid.append(self.gen_token(Tok.RPAREN))
        AstNode.__init__(self, kid=new_kid)
        return res


class SetCompr(ListCompr):
    """SetCompr node type for Jac Ast."""

    def normalize(self, deep: bool = False) -> bool:
        """Normalize ast node."""
        res = True
        if deep:
            res = self.out_expr.normalize(deep)
            for comp in self.compr:
                res = res and comp.normalize(deep)
        new_kid: list[AstNode] = [
            self.out_expr,
        ]
        for comp in self.compr:
            new_kid.append(comp)

        AstNode.__init__(self, kid=new_kid)
        return res


class DictCompr(AtomExpr):
    """DictCompr node type for Jac Ast."""

    def __init__(
        self,
        kv_pair: KVPair,
        compr: list[InnerCompr],
        kid: Sequence[AstNode],
    ) -> None:
        """Initialize comprehension expression node."""
        self.kv_pair = kv_pair
        self.compr = compr
        AstNode.__init__(self, kid=kid)
        AstSymbolNode.__init__(
            self,
            sym_name=f"[{self.__class__.__name__}]",
            sym_name_node=self,
            sym_type=SymbolType.SEQUENCE,
        )

    def normalize(self, deep: bool = False) -> bool:
        """Normalize ast node."""
        res = True
        res = self.kv_pair.normalize(deep)
        for comp in self.compr:
            res = res and comp.normalize(deep)
        new_kid: list[AstNode] = [
            self.kv_pair,
        ]
        for comp in self.compr:
            new_kid.append(comp)

        AstNode.__init__(self, kid=new_kid)
        return res


class AtomTrailer(Expr):
    """AtomTrailer node type for Jac Ast."""

    def __init__(
        self,
        target: Expr,
        right: AtomExpr | Expr,
        is_attr: bool,
        is_null_ok: bool,
        kid: Sequence[AstNode],
    ) -> None:
        """Initialize atom trailer expression node."""
        self.target = target
        self.right = right
        self.is_attr = is_attr
        self.is_null_ok = is_null_ok
        AstNode.__init__(self, kid=kid)

    def normalize(self, deep: bool = True) -> bool:
        """Normalize ast node."""
        res = True
        if deep:
            res = self.target.normalize(deep)
            res = res and self.right.normalize(deep) if self.right else res
        new_kid: list[AstNode] = [self.target]
        if self.is_null_ok:
            new_kid.append(self.gen_token(Tok.NULL_OK))
        if self.is_attr:
            new_kid.append(self.gen_token(Tok.DOT))
        if self.right:
            new_kid.append(self.right)
        AstNode.__init__(self, kid=new_kid)
        return res


class AtomUnit(Expr):
    """AtomUnit node type for Jac Ast."""

    def __init__(
        self,
        value: Expr | YieldExpr,
        kid: Sequence[AstNode],
    ) -> None:
        """Initialize atom unit expression node."""
        self.value = value
        AstNode.__init__(self, kid=kid)

    def normalize(self, deep: bool = True) -> bool:
        """Normalize ast node."""
        res = True
        if deep:
            res = self.value.normalize(deep)
        new_kid: list[AstNode] = []
        new_kid.append(self.gen_token(Tok.LPAREN))
        new_kid.append(self.value)
        new_kid.append(self.gen_token(Tok.RPAREN))
        AstNode.__init__(self, kid=new_kid)
        return res


class YieldExpr(Expr):
    """YieldStmt node type for Jac Ast."""

    def __init__(
        self,
        expr: Optional[Expr],
        with_from: bool,
        kid: Sequence[AstNode],
    ) -> None:
        """Initialize yeild statement node."""
        self.expr = expr
        self.with_from = with_from
        AstNode.__init__(self, kid=kid)

    def normalize(self, deep: bool = False) -> bool:
        """Normalize yield statement node."""
        res = True
        if deep:
            res = self.expr.normalize(deep) if self.expr else res
        new_kid: list[AstNode] = [self.gen_token(Tok.KW_YIELD)]
        if self.with_from:
            new_kid.append(self.gen_token(Tok.KW_FROM))
        if self.expr:
            new_kid.append(self.expr)
        new_kid.append(self.gen_token(Tok.SEMI))
        AstNode.__init__(self, kid=new_kid)
        return res


class FuncCall(Expr):
    """FuncCall node type for Jac Ast."""

    def __init__(
        self,
        target: Expr,
        params: Optional[SubNodeList[Expr | KWPair]],
        kid: Sequence[AstNode],
    ) -> None:
        """Initialize function call expression node."""
        self.target = target
        self.params = params
        AstNode.__init__(self, kid=kid)

    def normalize(self, deep: bool = True) -> bool:
        """Normalize ast node."""
        if deep:
            res = self.target.normalize(deep)
            res = res and (not self.params or self.params.normalize(deep))
        AstNode.__init__(self, kid=[self.target, self.gen_token(Tok.LPAREN, "(")])
        if self.params:  # TODO: Fix
            self.kid.append(self.params)
        self.kid.append(self.gen_token(Tok.RPAREN, ")"))
        return res


class IndexSlice(AtomExpr):
    """IndexSlice node type for Jac Ast."""

    def __init__(
        self,
        start: Optional[Expr],
        stop: Optional[Expr],
        step: Optional[Expr],
        is_range: bool,
        kid: Sequence[AstNode],
    ) -> None:
        """Initialize index slice expression node."""
        self.start = start
        self.stop = stop
        self.step = step
        self.is_range = is_range
        AstNode.__init__(self, kid=kid)
        AstSymbolNode.__init__(
            self,
            sym_name=f"[{self.__class__.__name__}]",
            sym_type=SymbolType.SEQUENCE,
            sym_name_node=self,
        )

    def normalize(self, deep: bool = True) -> bool:
        """Normalize ast node."""
        res = True
        if deep:
            res = self.start.normalize(deep) if self.start else res
            res = res and self.stop.normalize(deep) if self.stop else res
            res = res and self.step.normalize(deep) if self.step else res
        new_kid: list[AstNode] = []
        new_kid.append(self.gen_token(Tok.LSQUARE))
        if self.is_range:
            if self.start:
                new_kid.append(self.start)
            new_kid.append(self.gen_token(Tok.COLON))
            if self.stop:
                new_kid.append(self.stop)
            new_kid.append(self.gen_token(Tok.COLON))
            if self.step:
                new_kid.append(self.step)
        elif self.start:
            new_kid.append(self.start)
        else:
            res = False
        new_kid.append(self.gen_token(Tok.RSQUARE))
        AstNode.__init__(self, kid=new_kid)
        return res


class ArchRef(NameSpec):
    """ArchRef node type for Jac Ast."""

    def __init__(
        self,
        name_ref: NameSpec,
        arch: Token,
        kid: Sequence[AstNode],
    ) -> None:
        """Initialize architype reference expression node."""
        self.name_ref = name_ref
        self.arch = arch
        AstNode.__init__(self, kid=kid)
        AstSymbolNode.__init__(
            self,
            sym_name=self.py_resolve_name(),
            sym_name_node=name_ref,
            sym_type=SymbolType.TYPE,
        )

    def normalize(self, deep: bool = False) -> bool:
        """Normalize ast node."""
        res = True
        if deep:
            res = self.name_ref.normalize(deep)
        new_kid: list[AstNode] = [self.arch, self.name_ref]
        AstNode.__init__(self, kid=new_kid)
        return res

    def py_resolve_name(self) -> str:
        """Resolve name."""
        if isinstance(self.name_ref, Name):
            return self.name_ref.value
        elif isinstance(self.name_ref, SpecialVarRef):
            return self.name_ref.py_resolve_name()
        else:
            raise NotImplementedError


class SpecialVarRef(NameSpec):
    """HereRef node type for Jac Ast."""

    def __init__(
        self,
        var: Token,
        kid: Sequence[AstNode],
    ) -> None:
        """Initialize special var reference expression node."""
        self.var = var
        AstNode.__init__(self, kid=kid)
        AstSymbolNode.__init__(
            self,
            sym_name=self.py_resolve_name(),
            sym_name_node=var,
            sym_type=SymbolType.VAR,
        )

    def normalize(self, deep: bool = False) -> bool:
        """Normalize ast node."""
        res = True
        if deep:
            res = self.var.normalize(deep)
        new_kid: list[AstNode] = [self.var]
        AstNode.__init__(self, kid=new_kid)
        return res

    def py_resolve_name(self) -> str:
        """Resolve name."""
        if self.var.name == Tok.KW_SELF:
            return "self"
        elif self.var.name == Tok.KW_SUPER:
            return "super()"
        elif self.var.name == Tok.KW_ROOT:
            return Con.ROOT.value
        elif self.var.name == Tok.KW_HERE:
            return Con.HERE.value
        elif self.var.name == Tok.KW_INIT:
            return "__init__"
        elif self.var.name == Tok.KW_POST_INIT:
            return "__post_init__"
        else:
            raise NotImplementedError("ICE: Special var reference not implemented")


class EdgeRefTrailer(Expr):
    """EdgeRefTrailer node type for Jac Ast."""

    def __init__(
        self,
        chain: list[Expr | FilterCompr],
        edges_only: bool,
        kid: Sequence[AstNode],
    ) -> None:
        """Initialize edge reference trailer expression node."""
        self.chain = chain
        self.edges_only = edges_only
        AstNode.__init__(self, kid=kid)

    def normalize(self, deep: bool = True) -> bool:
        """Normalize ast node."""
        res = True
        for expr in self.chain:
            res = res and expr.normalize(deep)
        new_kid: list[AstNode] = []
        if self.edges_only:
            new_kid.append(self.gen_token(Tok.EDGE_OP))
        self.gen_token(Tok.LSQUARE)
        for expr in self.chain:
            new_kid.append(expr)
        self.gen_token(Tok.RSQUARE)
        AstNode.__init__(self, kid=new_kid)
        return res


class EdgeOpRef(WalkerStmtOnlyNode, AtomExpr):
    """EdgeOpRef node type for Jac Ast."""

    def __init__(
        self,
        filter_cond: Optional[FilterCompr],
        edge_dir: EdgeDir,
        kid: Sequence[AstNode],
    ) -> None:
        """Initialize edge op reference expression node."""
        self.filter_cond = filter_cond
        self.edge_dir = edge_dir
        AstNode.__init__(self, kid=kid)
        WalkerStmtOnlyNode.__init__(self)
        AstSymbolNode.__init__(
            self,
            sym_name=f"[{self.__class__.__name__}]",
            sym_name_node=self,
            sym_type=SymbolType.SEQUENCE,
        )

    def normalize(self, deep: bool = False) -> bool:
        """Normalize ast node."""
        res = True
        if deep:
            res = self.filter_cond.normalize(deep) if self.filter_cond else res
        new_kid: list[AstNode] = []
        if self.edge_dir == EdgeDir.IN:
            if not self.filter_cond:
                new_kid.append(self.gen_token(Tok.ARROW_L))
            else:
                new_kid.append(self.gen_token(Tok.ARROW_L_P1))
                new_kid.append(self.filter_cond)
                new_kid.append(self.gen_token(Tok.ARROW_L_P2))
        elif self.edge_dir == EdgeDir.OUT:
            if not self.filter_cond:
                new_kid.append(self.gen_token(Tok.ARROW_R))
            else:
                new_kid.append(self.gen_token(Tok.ARROW_R_P1))
                new_kid.append(self.filter_cond)
                new_kid.append(self.gen_token(Tok.ARROW_R_P2))
        else:
            if not self.filter_cond:
                new_kid.append(self.gen_token(Tok.ARROW_BI))
            else:
                new_kid.append(self.gen_token(Tok.ARROW_L_P1))
                new_kid.append(self.filter_cond)
                new_kid.append(self.gen_token(Tok.ARROW_R_P2))
        AstNode.__init__(self, kid=new_kid)
        return res


class DisconnectOp(WalkerStmtOnlyNode):
    """DisconnectOpRef node type for Jac Ast."""

    def __init__(
        self,
        edge_spec: EdgeOpRef,
        kid: Sequence[AstNode],
    ) -> None:
        """Initialize disconnect op reference expression node."""
        self.edge_spec = edge_spec
        AstNode.__init__(self, kid=kid)
        WalkerStmtOnlyNode.__init__(self)

    def normalize(self, deep: bool = False) -> bool:
        """Normalize ast node."""
        res = True
        if deep:
            res = self.edge_spec.normalize(deep)
        new_kid: list[AstNode] = [self.gen_token(Tok.NOT), self.edge_spec]
        AstNode.__init__(self, kid=new_kid)
        return res


class ConnectOp(AstNode):
    """ConnectOpRef node type for Jac Ast."""

    def __init__(
        self,
        conn_type: Optional[Expr],
        conn_assign: Optional[AssignCompr],
        edge_dir: EdgeDir,
        kid: Sequence[AstNode],
    ) -> None:
        """Initialize connect op reference expression node."""
        self.conn_type = conn_type
        self.conn_assign = conn_assign
        self.edge_dir = edge_dir
        AstNode.__init__(self, kid=kid)

    def normalize(self, deep: bool = False) -> bool:
        """Normalize ast node."""
        res = True
        if deep:
            res = self.conn_type.normalize(deep) if self.conn_type else res
            res = res and self.conn_assign.normalize(deep) if self.conn_assign else res
        new_kid: list[AstNode] = []
        if self.edge_dir == EdgeDir.IN:
            if not self.conn_assign and not self.conn_type:
                new_kid.append(self.gen_token(Tok.CARROW_L))
            else:
                new_kid.append(self.gen_token(Tok.CARROW_L_P1))
                if self.conn_type:
                    new_kid.append(self.conn_type)
                if self.conn_assign:
                    new_kid.append(self.gen_token(Tok.COLON))
                    new_kid.append(self.conn_assign)
                new_kid.append(self.gen_token(Tok.CARROW_L_P2))
        elif self.edge_dir == EdgeDir.OUT:
            if not self.conn_assign and not self.conn_type:
                new_kid.append(self.gen_token(Tok.CARROW_R))
            else:
                new_kid.append(self.gen_token(Tok.CARROW_R_P1))
                if self.conn_type:
                    new_kid.append(self.conn_type)
                if self.conn_assign:
                    new_kid.append(self.gen_token(Tok.COLON))
                    new_kid.append(self.conn_assign)
                new_kid.append(self.gen_token(Tok.CARROW_R_P2))
        else:
            if not self.conn_assign and not self.conn_type:
                new_kid.append(self.gen_token(Tok.CARROW_BI))
            else:
                new_kid.append(self.gen_token(Tok.CARROW_L_P1))
                if self.conn_type:
                    new_kid.append(self.conn_type)
                if self.conn_assign:
                    new_kid.append(self.gen_token(Tok.COLON))
                    new_kid.append(self.conn_assign)
                new_kid.append(self.gen_token(Tok.CARROW_R_P2))
        AstNode.__init__(self, kid=new_kid)
        return res


class FilterCompr(AtomExpr):
    """FilterCtx node type for Jac Ast."""

    def __init__(
        self,
        f_type: Optional[Expr],
        compares: Optional[SubNodeList[CompareExpr]],
        kid: Sequence[AstNode],
    ) -> None:
        """Initialize filter_cond context expression node."""
        self.f_type = f_type
        self.compares = compares
        AstNode.__init__(self, kid=kid)
        AstSymbolNode.__init__(
            self,
            sym_name=f"[{self.__class__.__name__}]",
            sym_name_node=self,
            sym_type=SymbolType.SEQUENCE,
        )

    def normalize(self, deep: bool = False) -> bool:
        """Normalize ast node."""
        res = True
        if deep:
            res = self.f_type.normalize(deep) if self.f_type else res
            res = res and self.compares.normalize(deep) if self.compares else res
        new_kid: list[AstNode] = []
        new_kid.append(self.gen_token(Tok.LPAREN))
        if self.f_type:
            new_kid.append(self.gen_token(Tok.TYPE_OP))
        new_kid.append(self.gen_token(Tok.NULL_OK))
        if self.f_type:
            new_kid.append(self.f_type)
            new_kid.append(self.gen_token(Tok.COLON))
        if self.compares:
            new_kid.append(self.compares)
        new_kid.append(self.gen_token(Tok.RPAREN))
        AstNode.__init__(self, kid=new_kid)
        return res


class AssignCompr(AtomExpr):
    """AssignCtx node type for Jac Ast."""

    def __init__(
        self,
        assigns: SubNodeList[KWPair],
        kid: Sequence[AstNode],
    ) -> None:
        """Initialize assign compr expression node."""
        self.assigns = assigns
        AstNode.__init__(self, kid=kid)
        AstSymbolNode.__init__(
            self,
            sym_name=f"[{self.__class__.__name__}]",
            sym_name_node=self,
            sym_type=SymbolType.SEQUENCE,
        )

    def normalize(self, deep: bool = False) -> bool:
        """Normalize ast node."""
        res = True
        if deep:
            res = self.assigns.normalize(deep)
        new_kid: list[AstNode] = []
        new_kid.append(self.gen_token(Tok.LPAREN))
        new_kid.append(self.gen_token(Tok.EQ))
        new_kid.append(self.assigns)
        new_kid.append(self.gen_token(Tok.RPAREN))
        AstNode.__init__(self, kid=new_kid)
        return res


# Match Nodes
# ------------


class MatchStmt(CodeBlockStmt):
    """MatchStmt node type for Jac Ast."""

    def __init__(
        self,
        target: Expr,
        cases: list[MatchCase],
        kid: Sequence[AstNode],
    ) -> None:
        """Initialize match statement node."""
        self.target = target
        self.cases = cases
        AstNode.__init__(self, kid=kid)

    def normalize(self, deep: bool = False) -> bool:
        """Normalize match statement node."""
        res = True
        if deep:
            res = self.target.normalize(deep)
            for case in self.cases:
                res = res and case.normalize(deep)
        new_kid: list[AstNode] = [
            self.gen_token(Tok.KW_MATCH),
            self.target,
        ]
        for case in self.cases:
            new_kid.append(case)

        AstNode.__init__(self, kid=new_kid)
        return res


class MatchCase(AstNode):
    """MatchCase node type for Jac Ast."""

    def __init__(
        self,
        pattern: MatchPattern,
        guard: Optional[Expr],
        body: SubNodeList[CodeBlockStmt],
        kid: Sequence[AstNode],
    ) -> None:
        """Initialize match case node."""
        self.pattern = pattern
        self.guard = guard
        self.body = body
        AstNode.__init__(self, kid=kid)

    def normalize(self, deep: bool = False) -> bool:
        """Normalize match case node."""
        res = True
        if deep:
            res = self.pattern.normalize(deep)
            res = res and self.guard.normalize(deep) if self.guard else res
            for stmt in self.body:
                res = res and stmt.normalize(deep)
        new_kid: list[AstNode] = [self.gen_token(Tok.KW_CASE), self.pattern]
        if self.guard:
            new_kid.append(self.gen_token(Tok.KW_IF))
            new_kid.append(self.guard)
        new_kid.append(self.gen_token(Tok.COLON))
        if self.body:
            new_kid.extend([*self.body])
        AstNode.__init__(self, kid=new_kid)
        return res


class MatchOr(MatchPattern):
    """MatchOr node type for Jac Ast."""

    def __init__(
        self,
        patterns: list[MatchPattern],
        kid: Sequence[AstNode],
    ) -> None:
        """Initialize match or node."""
        self.patterns = patterns
        AstNode.__init__(self, kid=kid)

    def normalize(self, deep: bool = False) -> bool:
        """Normalize match or node."""
        res = True
        if deep:
            for pattern in self.patterns:
                res = res and pattern.normalize(deep)
        new_kid: list[AstNode] = []
        for pattern in self.patterns:
            new_kid.append(pattern)
            new_kid.append(self.gen_token(Tok.KW_OR))
        new_kid.pop()
        AstNode.__init__(self, kid=new_kid)
        return res


class MatchAs(MatchPattern):
    """MatchAs node type for Jac Ast."""

    def __init__(
        self,
        name: NameSpec,
        pattern: Optional[MatchPattern],
        kid: Sequence[AstNode],
    ) -> None:
        """Initialize match as node."""
        self.name = name
        self.pattern = pattern
        AstNode.__init__(self, kid=kid)

    def normalize(self, deep: bool = False) -> bool:
        """Normalize match as node."""
        res = True
        if deep:
            res = self.name.normalize(deep)
            res = res and self.pattern.normalize(deep) if self.pattern else res
        new_kid: list[AstNode] = []
        if self.pattern:
            new_kid.append(self.pattern)
            new_kid.append(self.gen_token(Tok.KW_AS))
        new_kid.append(self.name)
        AstNode.__init__(self, kid=new_kid)
        return res


class MatchWild(MatchPattern):
    """Match wild card node type for Jac Ast."""

    def normalize(self, deep: bool = False) -> bool:
        """Normalize match wild card node."""
        AstNode.__init__(
            self,
            kid=[
                Name(
                    file_path=self.loc.mod_path,
                    name=Tok.NAME,
                    value="_",
                    col_start=self.loc.col_start,
                    col_end=self.loc.col_end,
                    line=self.loc.first_line,
                    pos_start=self.loc.pos_start,
                    pos_end=self.loc.pos_end,
                )
            ],
        )
        return True


class MatchValue(MatchPattern):
    """MatchValue node type for Jac Ast."""

    def __init__(
        self,
        value: Expr,
        kid: Sequence[AstNode],
    ) -> None:
        """Initialize match value node."""
        self.value = value
        AstNode.__init__(self, kid=kid)

    def normalize(self, deep: bool = False) -> bool:
        """Normalize match value node."""
        res = True
        if deep:
            res = self.value.normalize(deep)
        AstNode.__init__(self, kid=[self.value])
        return res


class MatchSingleton(MatchPattern):
    """MatchSingleton node type for Jac Ast."""

    def __init__(
        self,
        value: Bool | Null,
        kid: Sequence[AstNode],
    ) -> None:
        """Initialize match singleton node."""
        self.value = value
        AstNode.__init__(self, kid=kid)

    def normalize(self, deep: bool = False) -> bool:
        """Normalize match singleton node."""
        res = True
        AstNode.__init__(self, kid=[self.value])
        return res


class MatchSequence(MatchPattern):
    """MatchSequence node type for Jac Ast."""

    def __init__(
        self,
        values: list[MatchPattern],
        kid: Sequence[AstNode],
    ) -> None:
        """Initialize match sequence node."""
        self.values = values
        AstNode.__init__(self, kid=kid)

    def normalize(self, deep: bool = False) -> bool:
        """Normalize match sequence node."""
        res = True
        if deep:
            for value in self.values:
                res = res and value.normalize(deep)
        new_kid: list[AstNode] = [self.gen_token(Tok.LSQUARE)]
        for value in self.values:
            new_kid.append(value)
            new_kid.append(self.gen_token(Tok.COMMA))
        new_kid.pop()
        new_kid.append(self.gen_token(Tok.RSQUARE))
        AstNode.__init__(self, kid=new_kid)
        return res


class MatchMapping(MatchPattern):
    """MatchMapping node type for Jac Ast."""

    def __init__(
        self,
        values: list[MatchKVPair | MatchStar],
        kid: Sequence[AstNode],
    ) -> None:
        """Initialize match mapping node."""
        self.values = values
        AstNode.__init__(self, kid=kid)

    def normalize(self, deep: bool = False) -> bool:
        """Normalize match mapping node."""
        res = True
        if deep:
            for value in self.values:
                res = res and value.normalize(deep)
        new_kid: list[AstNode] = [self.gen_token(Tok.LBRACE)]
        for value in self.values:
            new_kid.append(value)
            new_kid.append(self.gen_token(Tok.COMMA))
        new_kid.pop()
        new_kid.append(self.gen_token(Tok.RBRACE))
        AstNode.__init__(self, kid=new_kid)
        return res


class MatchKVPair(MatchPattern):
    """MatchKVPair node type for Jac Ast."""

    def __init__(
        self,
        key: MatchPattern | NameSpec,
        value: MatchPattern,
        kid: Sequence[AstNode],
    ) -> None:
        """Initialize match key value pair node."""
        self.key = key
        self.value = value
        AstNode.__init__(self, kid=kid)

    def normalize(self, deep: bool = False) -> bool:
        """Normalize match key value pair node."""
        res = True
        if deep:
            res = (
                self.key.normalize(deep) if isinstance(self.key, MatchPattern) else True
            )
            res = res and self.value.normalize(deep)
        new_kid: list[AstNode] = [self.key, self.gen_token(Tok.COLON), self.value]
        AstNode.__init__(self, kid=new_kid)
        return res


class MatchStar(MatchPattern):
    """MatchStar node type for Jac Ast."""

    def __init__(
        self,
        name: NameSpec,
        is_list: bool,
        kid: Sequence[AstNode],
    ) -> None:
        """Initialize match star node."""
        self.name = name
        self.is_list = is_list
        AstNode.__init__(self, kid=kid)

    def normalize(self, deep: bool = False) -> bool:
        """Normalize match star node."""
        res = True
        if deep:
            res = self.name.normalize(deep)
        new_kid: list[AstNode] = [
            self.gen_token(Tok.STAR_MUL if self.is_list else Tok.STAR_POW)
        ]
        new_kid.append(self.name)
        AstNode.__init__(self, kid=new_kid)
        return res


class MatchArch(MatchPattern):
    """MatchClass node type for Jac Ast."""

    def __init__(
        self,
        name: NameSpec,
        arg_patterns: Optional[SubNodeList[MatchPattern]],
        kw_patterns: Optional[SubNodeList[MatchKVPair]],
        kid: Sequence[AstNode],
    ) -> None:
        """Initialize match class node."""
        self.name = name
        self.arg_patterns = arg_patterns
        self.kw_patterns = kw_patterns
        AstNode.__init__(self, kid=kid)

    def normalize(self, deep: bool = False) -> bool:
        """Normalize match class node."""
        res = True
        if deep:
            res = self.name.normalize(deep)
            res = res and (not self.arg_patterns or self.arg_patterns.normalize(deep))
            res = res and (not self.kw_patterns or self.kw_patterns.normalize(deep))
        new_kid: list[AstNode] = [self.name]
        new_kid.append(self.gen_token(Tok.LPAREN))
        if self.arg_patterns:
            new_kid.append(self.arg_patterns)
            new_kid.append(self.gen_token(Tok.COMMA))
        if self.kw_patterns:
            new_kid.append(self.kw_patterns)
        else:
            new_kid.pop()
        new_kid.append(self.gen_token(Tok.RPAREN))
        AstNode.__init__(self, kid=new_kid)
        return res


# AST Terminal Node Types
# --------------------------
class Token(AstNode):
    """Token node type for Jac Ast."""

    def __init__(
        self,
        file_path: str,
        name: str,
        value: str,
        line: int,
        col_start: int,
        col_end: int,
        pos_start: int,
        pos_end: int,
    ) -> None:
        """Initialize token."""
        self.file_path = file_path
        self.name = name
        self.value = value
        self.line_no = line
        self.c_start = col_start
        self.c_end = col_end
        self.pos_start = pos_start
        self.pos_end = pos_end
        AstNode.__init__(self, kid=[])

    def normalize(self, deep: bool = True) -> bool:
        """Normalize token."""
        return bool(self.value and self.name)

    def unparse(self) -> str:
        """Unparse token."""
        return self.value


class Name(Token, NameSpec):
    """Name node type for Jac Ast."""

    def __init__(
        self,
        file_path: str,
        name: str,
        value: str,
        line: int,
        col_start: int,
        col_end: int,
        pos_start: int,
        pos_end: int,
        is_enum_singleton: bool = False,
        is_kwesc: bool = False,
    ) -> None:
        """Initialize token."""
        self.is_enum_singleton = is_enum_singleton
        self.is_kwesc = is_kwesc
        Token.__init__(
            self,
            file_path=file_path,
            name=name,
            value=value,
            line=line,
            col_start=col_start,
            col_end=col_end,
            pos_start=pos_start,
            pos_end=pos_end,
        )
        AstSymbolNode.__init__(
            self,
            sym_name=value,
            sym_name_node=self,
            sym_type=SymbolType.VAR,
        )

    def unparse(self) -> str:
        """Unparse name."""
        super().unparse()
        return (f"<>{self.value}" if self.is_kwesc else self.value) + (
            ",\n" if self.is_enum_singleton else ""
        )


class Literal(Token, AtomExpr):
    """Literal node type for Jac Ast."""

    SYMBOL_TYPE = SymbolType.VAR

    type_map = {
        "int": int,
        "float": float,
        "str": str,
        "bool": bool,
        "bytes": bytes,
        "list": list,
        "tuple": tuple,
        "set": set,
        "dict": dict,
        "type": type,
    }

    def __init__(
        self,
        file_path: str,
        name: str,
        value: str,
        line: int,
        col_start: int,
        col_end: int,
        pos_start: int,
        pos_end: int,
    ) -> None:
        """Initialize token."""
        Token.__init__(
            self,
            file_path=file_path,
            name=name,
            value=value,
            line=line,
            col_start=col_start,
            col_end=col_end,
            pos_start=pos_start,
            pos_end=pos_end,
        )
        AstSymbolNode.__init__(
            self,
            sym_name=f"[{self.__class__.__name__}]",
            sym_name_node=self,
            sym_type=self.SYMBOL_TYPE,
        )

    @property
    def lit_value(
        self,
    ) -> int | str | float | bool | None | Callable[[], Any] | EllipsisType:
        """Return literal value in its python type."""
        raise NotImplementedError


class TokenSymbol(Token, AstSymbolNode):
    """TokenSymbol node type for Jac Ast."""

    SYMBOL_TYPE = SymbolType.VAR

    def __init__(
        self,
        file_path: str,
        name: str,
        value: str,
        line: int,
        col_start: int,
        col_end: int,
        pos_start: int,
        pos_end: int,
    ) -> None:
        """Initialize token."""
        Token.__init__(
            self,
            file_path=file_path,
            name=name,
            value=value,
            line=line,
            col_start=col_start,
            col_end=col_end,
            pos_start=pos_start,
            pos_end=pos_end,
        )
        AstSymbolNode.__init__(
            self,
            sym_name=f"[{self.__class__.__name__}]",
            sym_name_node=self,
            sym_type=self.SYMBOL_TYPE,
        )


class BuiltinType(Name, Literal, NameSpec):
    """Type node type for Jac Ast."""

    SYMBOL_TYPE = SymbolType.VAR

    @property
    def lit_value(self) -> Callable[[], Any]:
        """Return literal value in its python type."""
        if self.value not in Literal.type_map:
            raise TypeError(f"ICE: {self.value} is not a callable builtin")
        return Literal.type_map[self.value]


class Float(Literal):
    """Float node type for Jac Ast."""

    SYMBOL_TYPE = SymbolType.NUMBER

    @property
    def lit_value(self) -> float:
        """Return literal value in its python type."""
        return float(self.value)


class Int(Literal):
    """Int node type for Jac Ast."""

    SYMBOL_TYPE = SymbolType.NUMBER

    @property
    def lit_value(self) -> int:
        """Return literal value in its python type."""
        return int(self.value)


class String(Literal):
    """String node type for Jac Ast."""

    SYMBOL_TYPE = SymbolType.STRING

    @property
    def lit_value(self) -> str:
        """Return literal value in its python type."""
        prefix_len = 3 if self.value.startswith(("'''", '"""')) else 1
        if any(
            self.value.startswith(prefix)
            and self.value[len(prefix) :].startswith(("'", '"'))
            for prefix in ["r", "b", "br", "rb"]
        ):
            return eval(self.value)

        elif self.value.startswith(("'", '"')):
            ret_str = self.value[prefix_len:-prefix_len]
        else:
            ret_str = self.value
        ret_str = ret_str.encode().decode("unicode_escape")
        return ret_str

    def normalize(self, deep: bool = True) -> bool:
        """Normalize string."""
        return True

    def unparse(self) -> str:
        """Unparse string."""
        super().unparse()
        return repr(self.value)


class Bool(Literal):
    """Bool node type for Jac Ast."""

    SYMBOL_TYPE = SymbolType.BOOL

    @property
    def lit_value(self) -> bool:
        """Return literal value in its python type."""
        return self.value == "True"


class Null(Literal):
    """Semicolon node type for Jac Ast."""

    SYMBOL_TYPE = SymbolType.NULL

    @property
    def lit_value(self) -> None:
        """Return literal value in its python type."""
        return None


class Ellipsis(Literal):
    """Ellipsis node type for Jac Ast."""

    SYMBOL_TYPE = SymbolType.NULL

    @property
    def lit_value(self) -> EllipsisType:
        """Return literal value in its python type."""
        return ...


class EmptyToken(Token):
    """EmptyToken node type for Jac Ast."""

    def __init__(self) -> None:
        """Initialize empty token."""
        super().__init__(
            name="EmptyToken",
            file_path="",
            value="",
            line=0,
            col_start=0,
            col_end=0,
            pos_start=0,
            pos_end=0,
        )


class Semi(Token, CodeBlockStmt):
    """Semicolon node type for Jac Ast."""


class CommentToken(Token):
    """CommentToken node type for Jac Ast."""

    def __init__(
        self,
        file_path: str,
        name: str,
        value: str,
        line: int,
        col_start: int,
        col_end: int,
        pos_start: int,
        pos_end: int,
        kid: Sequence[AstNode],
        is_inline: bool = False,
    ) -> None:
        """Initialize token."""
        self.file_path = file_path
        self.name = name
        self.value = value
        self.line_no = line
        self.c_start = col_start
        self.c_end = col_end
        self.pos_start = pos_start
        self.pos_end = pos_end
        self.is_inline = is_inline
        AstNode.__init__(self, kid=kid)


# ----------------
class JacSource(EmptyToken):
    """SourceString node type for Jac Ast."""

    def __init__(self, source: str, mod_path: str) -> None:
        """Initialize source string."""
        super().__init__()
        self.value = source
        self.file_path = mod_path
        self.comments: list[CommentToken] = []

    @property
    def code(self) -> str:
        """Return code."""
        return self.value


class PythonModuleAst(EmptyToken):
    """SourceString node type for Jac Ast."""

    def __init__(self, ast: ast3.Module, mod_path: str) -> None:
        """Initialize source string."""
        super().__init__()
        self.ast = ast
        self.file_path = mod_path<|MERGE_RESOLUTION|>--- conflicted
+++ resolved
@@ -9,11 +9,7 @@
 from jaclang.compiler import TOKEN_MAP
 from jaclang.compiler.codeloc import CodeGenTarget, CodeLocInfo
 from jaclang.compiler.constant import Constants as Con, EdgeDir
-<<<<<<< HEAD
 from jaclang.compiler.constant import DELIM_MAP, Tokens as Tok
-from jaclang.compiler.symtable import Symbol, SymbolAccess, SymbolTable, SymbolType
-=======
-from jaclang.compiler.constant import Tokens as Tok
 from jaclang.compiler.symtable import (
     Symbol,
     SymbolAccess,
@@ -21,7 +17,6 @@
     SymbolTable,
     SymbolType,
 )
->>>>>>> f904924d
 from jaclang.utils.treeprinter import dotgen_ast_tree, print_ast_tree
 
 
@@ -341,10 +336,14 @@
         items: list[T],
         delim: Optional[Tok],
         kid: Sequence[AstNode],
+        left_enc: Optional[Token] = None,
+        right_enc: Optional[Token] = None,
     ) -> None:
         """Initialize sub node list node."""
         self.items = items
         self.delim = delim
+        self.left_enc = left_enc
+        self.right_enc = right_enc
         AstNode.__init__(self, kid=kid)
 
     def normalize(self, deep: bool = False) -> bool:
@@ -985,7 +984,6 @@
     def __init__(
         self,
         name_ref: NameSpec,
-        is_func: bool,
         is_async: bool,
         is_override: bool,
         is_static: bool,
@@ -1000,7 +998,6 @@
     ) -> None:
         """Initialize func arch node."""
         self.name_ref = name_ref
-        self.is_func = is_func
         self.is_override = is_override
         self.is_static = is_static
         self.is_abstract = is_abstract
@@ -1028,6 +1025,11 @@
         if check:
             self.sym_type = SymbolType.METHOD
         return check
+
+    @property
+    def is_func(self) -> bool:
+        """Check if is func."""
+        return isinstance(self.body, FuncSignature)
 
     @property
     def is_genai_ability(self) -> bool:
@@ -2650,7 +2652,6 @@
         new_kid.append(self.gen_token(Tok.RBRACE))
         AstNode.__init__(self, kid=new_kid)
         return res
-    
 
 
 class KVPair(AstNode):
@@ -3398,7 +3399,7 @@
         self,
         pattern: MatchPattern,
         guard: Optional[Expr],
-        body: SubNodeList[CodeBlockStmt],
+        body: list[CodeBlockStmt],
         kid: Sequence[AstNode],
     ) -> None:
         """Initialize match case node."""
