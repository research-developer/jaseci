"""Lark parser for Jac Lang."""

from __future__ import annotations


import logging
import os
from typing import Callable, TypeAlias


import jaclang.compiler.absyntree as ast
from jaclang.compiler import jac_lark as jl  # type: ignore
from jaclang.compiler.constant import EdgeDir, Tokens as Tok
from jaclang.compiler.passes.ir_pass import Pass
from jaclang.vendor.lark import Lark, Transformer, Tree, logger


class JacParser(Pass):
    """Jac Parser."""

    dev_mode = False

    def __init__(self, input_ir: ast.JacSource) -> None:
        """Initialize parser."""
        self.source = input_ir
        self.mod_path = input_ir.loc.mod_path
        if JacParser.dev_mode:
            JacParser.make_dev()
        Pass.__init__(self, input_ir=input_ir, prior=None)

    def transform(self, ir: ast.AstNode) -> ast.AstNode:
        """Transform input IR."""
        try:
            tree, comments = JacParser.parse(
                self.source.value, on_error=self.error_callback
            )
            mod = JacParser.TreeToAST(parser=self).transform(tree)
            self.source.comments = [self.proc_comment(i, mod) for i in comments]
        except jl.UnexpectedInput as e:
            catch_error = ast.EmptyToken()
            catch_error.file_path = self.mod_path
            catch_error.line_no = e.line
            catch_error.c_start = e.column
            catch_error.c_end = e.column
            self.error(f"Syntax Error: {e}", node_override=catch_error)
            mod = self.source
        except Exception as e:
            mod = self.source
            self.error(f"Internal Error: {e}")
        return mod

    @staticmethod
    def proc_comment(token: jl.Token, mod: ast.AstNode) -> ast.CommentToken:
        """Process comment."""
        return ast.CommentToken(
            file_path=mod.loc.mod_path,
            name=token.type,
            value=token.value,
            line=token.line if token.line is not None else 0,
            col_start=token.column if token.column is not None else 0,
            col_end=token.end_column if token.end_column is not None else 0,
            pos_start=token.start_pos if token.start_pos is not None else 0,
            pos_end=token.end_pos if token.end_pos is not None else 0,
            kid=[],
        )

    def error_callback(self, e: jl.UnexpectedInput) -> bool:
        """Handle error."""
        return False

    @staticmethod
    def _comment_callback(comment: jl.Token) -> None:
        JacParser.comment_cache.append(comment)

    @staticmethod
    def parse(
        ir: str, on_error: Callable[[jl.UnexpectedInput], bool]
    ) -> tuple[jl.Tree[jl.Tree[str]], list[jl.Token]]:
        """Parse input IR."""
        JacParser.comment_cache = []
        return (
            JacParser.parser.parse(ir, on_error=on_error),
            JacParser.comment_cache,
        )

    @staticmethod
    def make_dev() -> None:
        """Make parser in dev mode."""
        JacParser.parser = Lark.open(
            "jac.lark",
            parser="lalr",
            rel_to=__file__,
            debug=True,
            lexer_callbacks={"COMMENT": JacParser._comment_callback},
        )
        JacParser.JacTransformer = Transformer[Tree[str], ast.AstNode]  # type: ignore
        logger.setLevel(logging.DEBUG)

    comment_cache: list[jl.Token] = []

    parser = jl.Lark_StandAlone(lexer_callbacks={"COMMENT": _comment_callback})  # type: ignore
    JacTransformer: TypeAlias = jl.Transformer[jl.Tree[str], ast.AstNode]

    class TreeToAST(JacTransformer):
        """Transform parse tree to AST."""

        def __init__(self, parser: JacParser, *args: bool, **kwargs: bool) -> None:
            """Initialize transformer."""
            super().__init__(*args, **kwargs)
            self.parse_ref = parser

        def ice(self) -> Exception:
            """Raise internal compiler error."""
            self.parse_ref.error("Internal Compiler Error, Invalid Parse Tree!")
            return RuntimeError(
                f"{self.parse_ref.__class__.__name__} - Internal Compiler Error, Invalid Parse Tree!"
            )

        def nu(self, node: ast.T) -> ast.T:
            """Update node."""
            self.parse_ref.cur_node = node
            return node

        def start(self, kid: list[ast.Module]) -> ast.Module:
            """Grammar rule.

            start: module
            """
            return self.nu(kid[0])

        def module(
            self, kid: list[ast.ElementStmt | ast.String | ast.EmptyToken]
        ) -> ast.Module:
            """Grammar rule.

            module: (doc_tag? element (element_with_doc | element)*)?
            doc_tag (element_with_doc (element_with_doc | element)*)?
            """
            doc = kid[0] if len(kid) and isinstance(kid[0], ast.String) else None
            body = kid[1:] if doc else kid
            body = [i for i in body if isinstance(i, ast.ElementStmt)]
            mod = ast.Module(
                name=self.parse_ref.mod_path.split(os.path.sep)[-1].split(".")[0],
                source=self.parse_ref.source,
                doc=doc,
                body=body,
                is_imported=False,
                kid=kid if len(kid) else [ast.EmptyToken()],
            )
            return self.nu(mod)

        def element_with_doc(
            self, kid: list[ast.ElementStmt | ast.String]
        ) -> ast.ElementStmt:
            """Grammar rule.

            element_with_doc: doc_tag element
            """
            if isinstance(kid[1], ast.ElementStmt) and isinstance(kid[0], ast.String):
                kid[1].doc = kid[0]
                kid[1].add_kids_left([kid[0]])
                return self.nu(kid[1])
            else:
                raise self.ice()

        def element(self, kid: list[ast.AstNode]) -> ast.ElementStmt:
            """Grammar rule.

            element: py_code_block
                | include_stmt
                | import_stmt
                | ability
                | architype
                | free_code
                | test
                | global_var
            """
            if isinstance(kid[0], ast.ElementStmt):
                return self.nu(kid[0])
            else:
                raise self.ice()

        def global_var(self, kid: list[ast.AstNode]) -> ast.GlobalVars:
            """Grammar rule.

            global_var: (KW_LET | KW_GLOBAL) access_tag? assignment_list SEMI
            """
            is_frozen = isinstance(kid[0], ast.Token) and kid[0].name == Tok.KW_LET
            access = kid[1] if isinstance(kid[1], ast.SubTag) else None
            assignments = kid[2] if access else kid[1]
            if isinstance(assignments, ast.SubNodeList):
                return self.nu(
                    ast.GlobalVars(
                        access=access,
                        assignments=assignments,
                        is_frozen=is_frozen,
                        kid=kid,
                    )
                )
            else:
                raise self.ice()

        def access_tag(self, kid: list[ast.AstNode]) -> ast.SubTag[ast.Token]:
            """Grammar rule.

            access_tag: COLON ( KW_PROT | KW_PUB | KW_PRIV )
            """
            if isinstance(kid[0], ast.Token) and isinstance(kid[1], ast.Token):
                return self.nu(
                    ast.SubTag[ast.Token](
                        tag=kid[1],
                        kid=kid,
                    )
                )
            else:
                raise self.ice()

        def test(self, kid: list[ast.AstNode]) -> ast.Test:
            """Grammar rule.

            test: KW_TEST NAME? code_block
            """
            name = kid[1] if isinstance(kid[1], ast.Name) else kid[0]
            codeblock = kid[2] if name != kid[0] else kid[1]
            if isinstance(codeblock, ast.SubNodeList) and isinstance(
                name, (ast.Name, ast.Token)
            ):
                return self.nu(
                    ast.Test(
                        name=name,
                        body=codeblock,
                        kid=kid,
                    )
                )
            else:
                raise self.ice()

        def free_code(self, kid: list[ast.AstNode]) -> ast.ModuleCode:
            """Grammar rule.

            free_code: KW_WITH KW_ENTRY sub_name? code_block
            """
            name = kid[2] if isinstance(kid[2], ast.SubTag) else None
            codeblock = kid[3] if name else kid[2]
            if isinstance(codeblock, ast.SubNodeList):
                return self.nu(
                    ast.ModuleCode(
                        name=name,
                        body=codeblock,
                        kid=kid,
                    )
                )
            else:
                raise self.ice()

        def doc_tag(self, kid: list[ast.AstNode]) -> ast.String:
            """Grammar rule.

            doc_tag: ( STRING | DOC_STRING )
            """
            if isinstance(kid[0], ast.String):
                return self.nu(kid[0])
            else:
                raise self.ice()

        def py_code_block(self, kid: list[ast.AstNode]) -> ast.PyInlineCode:
            """Grammar rule.

            py_code_block: PYNLINE
            """
            if isinstance(kid[0], ast.Token):
                return self.nu(
                    ast.PyInlineCode(
                        code=kid[0],
                        kid=kid,
                    )
                )
            else:
                raise self.ice()

        def import_stmt(self, kid: list[ast.AstNode]) -> ast.Import:
            """Grammar rule.

            import_stmt: KW_IMPORT sub_name KW_FROM from_path COMMA import_items SEMI
                    | KW_IMPORT sub_name import_path (COMMA import_path)* SEMI
            """
            lang = kid[1]
            paths = [i for i in kid if isinstance(i, ast.ModulePath)]

            items = kid[-2] if isinstance(kid[-2], ast.SubNodeList) else None
            is_absorb = False
            if isinstance(lang, ast.SubTag) and (
                isinstance(items, ast.SubNodeList) or items is None
            ):
                return self.nu(
                    ast.Import(
                        lang=lang,
                        paths=paths,
                        items=items,
                        is_absorb=is_absorb,
                        kid=kid,
                    )
                )

            else:
                raise self.ice()

        def from_path(self, kid: list[ast.AstNode]) -> ast.ModulePath:
            """Grammar rule.

            from_path: (DOT | ELLIPSIS)* import_path
                    | (DOT | ELLIPSIS)+
            """
            level = 0
            for i in kid:
                if isinstance(i, ast.Token):
                    if i.name == Tok.DOT:
                        level += 1
                    elif i.name == Tok.ELLIPSIS:
                        level += 3
            if isinstance(kid[-1], ast.ModulePath):
                ret = kid[-1]
                adds = [i for i in kid if isinstance(i, ast.Token)]
                ret.level = level
                ret.add_kids_left(adds)
                return ret
            else:
                return self.nu(
                    ast.ModulePath(
                        path=None,
                        level=level,
                        alias=None,
                        kid=kid,
                    )
                )

        def include_stmt(self, kid: list[ast.AstNode]) -> ast.Import:
            """Grammar rule.

            include_stmt: KW_INCLUDE sub_name import_path SEMI
            """
            lang = kid[1]
            paths = [i for i in kid if isinstance(i, ast.ModulePath)]
            is_absorb = True
            if isinstance(lang, ast.SubTag):
                return self.nu(
                    ast.Import(
                        lang=lang,
                        paths=paths,
                        items=None,
                        is_absorb=is_absorb,
                        kid=kid,
                    )
                )
            else:
                raise self.ice()

        def import_path(self, kid: list[ast.AstNode]) -> ast.ModulePath:
            """Grammar rule.

            import_path: named_ref (DOT named_ref)* (KW_AS NAME)?
            """
            valid_path = [i for i in kid if isinstance(i, ast.Name)]
            alias = (
                kid[-1]
                if len(kid) > 2
                and isinstance(kid[-1], ast.Name)
                and isinstance(kid[-2], ast.Token)
                and kid[-2].name == Tok.KW_AS
                else None
            )
            if alias is not None:
                valid_path = valid_path[:-1]

            return self.nu(
                ast.ModulePath(
                    path=valid_path,
                    level=0,
                    alias=alias,
                    kid=kid,
                )
            )

        def import_items(
            self, kid: list[ast.AstNode]
        ) -> ast.SubNodeList[ast.ModuleItem]:
            """Grammar rule.

            import_items: (import_item COMMA)* import_item
            """
            ret = ast.SubNodeList[ast.ModuleItem](
                items=[i for i in kid if isinstance(i, ast.ModuleItem)],
                kid=kid,
            )
            return self.nu(ret)

        def import_item(self, kid: list[ast.AstNode]) -> ast.ModuleItem:
            """Grammar rule.

            import_item: named_ref (KW_AS NAME)?
            """
            name = kid[0]
            alias = kid[2] if len(kid) > 1 else None
            if isinstance(name, ast.Name) and (
                alias is None or isinstance(alias, ast.Name)
            ):
                return self.nu(
                    ast.ModuleItem(
                        name=name,
                        alias=alias,
                        kid=kid,
                    )
                )
            else:
                raise self.ice()

        def architype(self, kid: list[ast.AstNode]) -> ast.ArchSpec:
            """Grammar rule.

            architype: decorators architype
                    | enum
                    | architype_def
                    | architype_decl
            """
            if isinstance(kid[0], ast.SubNodeList):
                if isinstance(kid[1], ast.ArchSpec):
                    kid[1].decorators = kid[0]
                    kid[1].add_kids_left([kid[0]])
                    return self.nu(kid[1])
                else:
                    raise self.ice()
            elif isinstance(kid[0], ast.ArchSpec):
                return self.nu(kid[0])
            else:
                raise self.ice()

        def architype_decl(self, kid: list[ast.AstNode]) -> ast.ArchSpec:
            """Grammar rule.

            architype_decl: arch_type access_tag? STRING? NAME inherited_archs? (member_block | SEMI)
            """
            arch_type = kid[0]
            access = kid[1] if isinstance(kid[1], ast.SubTag) else None
            semstr = (
                kid[2]
                if (access and isinstance(kid[2], ast.String))
                else kid[1] if isinstance(kid[1], ast.String) else None
            )
            name = (
                kid[3]
                if (access and semstr)
                else kid[2] if (access or semstr) else kid[1]
            )
            inh = kid[-2] if isinstance(kid[-2], ast.SubNodeList) else None
            body = kid[-1] if isinstance(kid[-1], ast.SubNodeList) else None
            if isinstance(arch_type, ast.Token) and isinstance(name, ast.Name):
                return self.nu(
                    ast.Architype(
                        arch_type=arch_type,
                        name=name,
                        semstr=semstr,
                        access=access,
                        base_classes=inh,
                        body=body,
                        kid=kid,
                    )
                )
            else:
                raise self.ice()

        def architype_def(self, kid: list[ast.AstNode]) -> ast.ArchDef:
            """Grammar rule.

            architype_def: abil_to_arch_chain member_block
            """
            if isinstance(kid[0], ast.ArchRefChain) and isinstance(
                kid[1], ast.SubNodeList
            ):
                return self.nu(
                    ast.ArchDef(
                        target=kid[0],
                        body=kid[1],
                        kid=kid,
                    )
                )
            else:
                raise self.ice()

        def arch_type(self, kid: list[ast.AstNode]) -> ast.Token:
            """Grammar rule.

            arch_type: KW_WALKER
                    | KW_OBJECT
                    | KW_EDGE
                    | KW_NODE
            """
            if isinstance(kid[0], ast.Token):
                return self.nu(kid[0])
            else:
                raise self.ice()

        def decorators(self, kid: list[ast.AstNode]) -> ast.SubNodeList[ast.Expr]:
            """Grammar rule.

            decorators: (DECOR_OP atomic_chain)+
            """
            valid_decors = [i for i in kid if isinstance(i, ast.Expr)]
            if len(valid_decors) == len(kid) / 2:
                return self.nu(
                    ast.SubNodeList[ast.Expr](
                        items=valid_decors,
                        kid=kid,
                    )
                )
            else:
                raise self.ice()

        def inherited_archs(self, kid: list[ast.AstNode]) -> ast.SubNodeList[ast.Expr]:
            """Grammar rule.

            inherited_archs: LT (atomic_chain COMMA)* atomic_chain GT
                           | COLON (atomic_chain COMMA)* atomic_chain COLON
            """
            valid_inh = [i for i in kid if isinstance(i, ast.Expr)]
            return self.nu(
                ast.SubNodeList[ast.Expr](
                    items=valid_inh,
                    kid=kid,
                )
            )

        def sub_name(self, kid: list[ast.AstNode]) -> ast.SubTag[ast.Name]:
            """Grammar rule.

            sub_name: COLON NAME
            """
            if isinstance(kid[1], ast.Name):
                return self.nu(
                    ast.SubTag[ast.Name](
                        tag=kid[1],
                        kid=kid,
                    )
                )
            else:
                raise self.ice()

        def any_ref(self, kid: list[ast.AstNode]) -> ast.NameSpec:
            """Grammar rule.

            any_ref: named_ref
                    | arch_ref
            """
            if isinstance(kid[0], ast.NameSpec):
                return self.nu(kid[0])
            else:
                raise self.ice()

        def named_ref(self, kid: list[ast.AstNode]) -> ast.NameSpec:
            """Grammar rule.

            named_ref: special_ref
                    | KWESC_NAME
                    | NAME
            """
            if isinstance(kid[0], ast.NameSpec):
                return self.nu(kid[0])
            else:
                raise self.ice()

        def special_ref(self, kid: list[ast.AstNode]) -> ast.SpecialVarRef:
            """Grammar rule.

            special_ref: KW_INIT
                        | KW_POST_INIT
                        | KW_ROOT
                        | KW_SUPER
                        | KW_SELF
                        | KW_HERE
            """
            if isinstance(kid[0], ast.Token):
                return self.nu(
                    ast.SpecialVarRef(
                        var=kid[0],
                        kid=kid,
                    )
                )
            else:
                raise self.ice()

        def enum(self, kid: list[ast.AstNode]) -> ast.Enum | ast.EnumDef:
            """Grammar rule.

            enum: enum_def
                | enum_decl
            """
            if isinstance(kid[0], (ast.Enum, ast.EnumDef)):
                return self.nu(kid[0])
            else:
                raise self.ice()

        def enum_decl(self, kid: list[ast.AstNode]) -> ast.Enum:
            """Grammar rule.

            enum_decl: KW_ENUM access_tag? STRING? NAME inherited_archs? (enum_block | SEMI)
            """
            access = kid[1] if isinstance(kid[1], ast.SubTag) else None
            semstr = (
                kid[2]
                if (access and isinstance(kid[2], ast.String))
                else kid[1] if isinstance(kid[1], ast.String) else None
            )
            name = (
                kid[3]
                if (access and semstr)
                else kid[2] if (access or semstr) else kid[1]
            )
            inh = kid[-2] if isinstance(kid[-2], ast.SubNodeList) else None
            body = kid[-1] if isinstance(kid[-1], ast.SubNodeList) else None
            if isinstance(name, ast.Name):
                return self.nu(
                    ast.Enum(
                        semstr=semstr,
                        name=name,
                        access=access,
                        base_classes=inh,
                        body=body,
                        kid=kid,
                    )
                )
            else:
                raise self.ice()

        def enum_def(self, kid: list[ast.AstNode]) -> ast.EnumDef:
            """Grammar rule.

            enum_def: arch_to_enum_chain enum_block
            """
            if isinstance(kid[0], ast.ArchRefChain) and isinstance(
                kid[1], ast.SubNodeList
            ):
                return self.nu(
                    ast.EnumDef(
                        target=kid[0],
                        body=kid[1],
                        kid=kid,
                    )
                )
            else:
                raise self.ice()

        def enum_block(
            self, kid: list[ast.AstNode]
        ) -> ast.SubNodeList[ast.EnumBlockStmt]:
            """Grammar rule.

            enum_block: LBRACE ((enum_stmt COMMA)* enum_stmt)? RBRACE
            """
            ret = ast.SubNodeList[ast.EnumBlockStmt](
                items=[],
                kid=kid,
            )
            ret.items = [i for i in kid if isinstance(i, ast.EnumBlockStmt)]
            return self.nu(ret)

        def enum_stmt(self, kid: list[ast.AstNode]) -> ast.EnumBlockStmt:
            """Grammar rule.

            enum_stmt: NAME EQ expression
                    | NAME
                    | py_code_block
            """
            if isinstance(kid[0], ast.PyInlineCode):
                return self.nu(kid[0])
            if isinstance(kid[0], (ast.Name)):
                if len(kid) == 1:
                    kid[0].is_enum_singleton = True
                    return self.nu(kid[0])
                elif isinstance(kid[2], ast.Expr):
                    targ = ast.SubNodeList[ast.Expr](items=[kid[0]], kid=[kid[0]])
                    kid[0] = targ
                    return self.nu(
                        ast.Assignment(
                            target=targ,
                            value=kid[2],
                            type_tag=None,
                            kid=kid,
                        )
                    )
            raise self.ice()

        def ability(
            self, kid: list[ast.AstNode]
        ) -> ast.Ability | ast.AbilityDef | ast.FuncCall:
            """Grammer rule.

            ability: decorators? ability_def
                    | decorators? KW_ASYNC? ability_decl
                    | decorators? genai_ability
            """
            chomp = [*kid]
            decorators = chomp[0] if isinstance(chomp[0], ast.SubNodeList) else None
            chomp = chomp[1:] if decorators else chomp
            is_async = (
                chomp[0]
                if isinstance(chomp[0], ast.Token) and chomp[0].name == Tok.KW_ASYNC
                else None
            )
            ability = chomp[1] if is_async else chomp[0]
            if not isinstance(ability, (ast.Ability, ast.AbilityDef, ast.FuncCall)):
                raise self.ice()
            if is_async and isinstance(ability, ast.Ability):
                ability.is_async = True
                ability.add_kids_left([is_async])
            if isinstance(decorators, ast.SubNodeList):
                for dec in decorators.items:
                    if (
                        isinstance(dec, ast.NameSpec)
                        and dec.sym_name == "staticmethod"
                        and isinstance(ability, (ast.Ability))
                    ):
                        ability.is_static = True
                        decorators.items.remove(dec)  # noqa: B038
                        break
                if len(decorators.items) and isinstance(
                    ability, (ast.Ability, ast.AbilityDef)
                ):
                    ability.decorators = decorators
                    ability.add_kids_left([decorators])
                return self.nu(ability)
            return self.nu(ability)

        def ability_decl(self, kid: list[ast.AstNode]) -> ast.Ability:
            """Grammar rule.

            ability_decl: KW_OVERRIDE? KW_STATIC? KW_CAN access_tag? STRING?
                any_ref (func_decl | event_clause) (code_block | SEMI)
            """
            chomp = [*kid]
            is_override = (
                isinstance(chomp[0], ast.Token) and chomp[0].name == Tok.KW_OVERRIDE
            )
            chomp = chomp[1:] if is_override else chomp
            is_static = (
                isinstance(chomp[0], ast.Token) and chomp[0].name == Tok.KW_STATIC
            )
            chomp = chomp[2:] if is_static else chomp[1:]
            access = chomp[0] if isinstance(chomp[0], ast.SubTag) else None
            chomp = chomp[1:] if access else chomp
            semstr = chomp[0] if isinstance(chomp[0], ast.String) else None
            chomp = chomp[1:] if semstr else chomp
            name = chomp[0]
            chomp = chomp[1:]
            is_func = isinstance(chomp[0], ast.FuncSignature)
            signature = chomp[0]
            chomp = chomp[1:]
            body = chomp[0] if isinstance(chomp[0], ast.SubNodeList) else None
            if isinstance(name, ast.NameSpec) and isinstance(
                signature, (ast.FuncSignature, ast.EventSignature)
            ):
                return self.nu(
                    ast.Ability(
                        name_ref=name,
                        is_func=is_func,
                        is_async=False,
                        is_override=is_override,
                        is_static=is_static,
                        is_abstract=False,
                        access=access,
                        semstr=semstr,
                        signature=signature,
                        body=body,
                        kid=kid,
                    )
                )
            else:
                raise self.ice()

        def ability_def(self, kid: list[ast.AstNode]) -> ast.AbilityDef:
            """Grammar rule.

            ability_def: arch_to_abil_chain (func_decl | event_clause) code_block
            """
            if (
                isinstance(kid[0], ast.ArchRefChain)
                and isinstance(kid[1], (ast.FuncSignature, ast.EventSignature))
                and isinstance(kid[2], ast.SubNodeList)
            ):
                return self.nu(
                    ast.AbilityDef(
                        target=kid[0],
                        signature=kid[1],
                        body=kid[2],
                        kid=kid,
                    )
                )
            else:
                raise self.ice()

        def abstract_ability(self, kid: list[ast.AstNode]) -> ast.Ability:
            """Grammar rule.

            abstract_ability: KW_OVERRIDE? KW_STATIC? KW_CAN access_tag? STRING?
                any_ref (func_decl | event_clause) KW_ABSTRACT SEMI
            """
            chomp = [*kid]
            is_override = (
                isinstance(chomp[0], ast.Token) and chomp[0].name == Tok.KW_OVERRIDE
            )
            chomp = chomp[1:] if is_override else chomp
            is_static = (
                isinstance(chomp[0], ast.Token) and chomp[0].name == Tok.KW_STATIC
            )
            chomp = chomp[1:] if is_static else chomp
            chomp = chomp[1:]
            access = chomp[0] if isinstance(chomp[0], ast.SubTag) else None
            chomp = chomp[1:] if access else chomp
            semstr = chomp[0] if isinstance(chomp[0], ast.String) else None
            chomp = chomp[1:] if semstr else chomp
            name = chomp[0]
            chomp = chomp[1:]
            is_func = isinstance(chomp[0], ast.FuncSignature)
            signature = chomp[0]
            chomp = chomp[1:]
            is_abstract = (
                chomp[0]
                if isinstance(chomp[0], ast.Token) and chomp[0].name == Tok.KW_ABSTRACT
                else None
            )
            if (
                isinstance(name, ast.NameSpec)
                and isinstance(signature, (ast.FuncSignature, ast.EventSignature))
                and is_abstract
            ):
                return self.nu(
                    ast.Ability(
                        name_ref=name,
                        is_func=is_func,
                        is_async=False,
                        is_override=is_override,
                        is_static=is_static,
                        is_abstract=True,
                        access=access,
                        semstr=semstr,
                        signature=signature,
                        body=None,
                        kid=kid,
                    )
                )
            else:
                raise self.ice()

        def genai_ability(self, kid: list[ast.AstNode]) -> ast.Ability:
            """Grammar rule.

            genai_ability: KW_OVERRIDE? KW_STATIC? KW_CAN access_tag? STRING?
            any_ref (func_decl) KW_WITH atomic_call SEMI
            """
            chomp = [*kid]
            is_override = (
                isinstance(chomp[0], ast.Token) and chomp[0].name == Tok.KW_OVERRIDE
            )
            chomp = chomp[1:] if is_override else chomp
            is_static = (
                isinstance(chomp[0], ast.Token) and chomp[0].name == Tok.KW_STATIC
            )
            chomp = chomp[1:] if is_static else chomp
            chomp = chomp[1:]
            access = chomp[0] if isinstance(chomp[0], ast.SubTag) else None
            chomp = chomp[1:] if access else chomp
            semstr = chomp[0] if isinstance(chomp[0], ast.String) else None
            chomp = chomp[1:] if semstr else chomp
            name = chomp[0]
            chomp = chomp[1:]
            is_func = isinstance(chomp[0], ast.FuncSignature)
            signature = chomp[0]
            chomp = chomp[1:]
            has_with = isinstance(chomp[0], ast.Token) and chomp[0].name == Tok.KW_WITH
            chomp = chomp[1:] if has_with else chomp
            is_funccall = isinstance(chomp[0], ast.FuncCall)
            if (
                isinstance(name, ast.NameSpec)
                and isinstance(signature, (ast.FuncSignature, ast.EventSignature))
                and is_funccall
                and has_with
            ):
                return self.nu(
                    ast.Ability(
                        name_ref=name,
                        is_func=is_func,
                        is_async=False,
                        is_override=is_override,
                        is_static=is_static,
                        is_abstract=False,
                        access=access,
                        semstr=semstr,
                        signature=signature,
                        body=chomp[0],  # type: ignore
                        kid=kid,
                    )
                )
            else:
                raise self.ice()

        def event_clause(self, kid: list[ast.AstNode]) -> ast.EventSignature:
            """Grammar rule.

            event_clause: KW_WITH expression? (KW_EXIT | KW_ENTRY) (STRING? RETURN_HINT expression)?
            """
            type_specs = kid[1] if isinstance(kid[1], ast.Expr) else None
            return_spec = kid[-1] if isinstance(kid[-1], ast.Expr) else None
            semstr = (
                kid[-3] if return_spec and isinstance(kid[-3], ast.String) else None
            )
            event = kid[2] if type_specs else kid[1]
            if isinstance(event, ast.Token) and (
                isinstance(return_spec, ast.Expr) or return_spec is None
            ):
                return self.nu(
                    ast.EventSignature(
                        semstr=semstr,
                        event=event,
                        arch_tag_info=type_specs,
                        return_type=return_spec,
                        kid=kid,
                    )
                )
            else:
                raise self.ice()

        def func_decl(self, kid: list[ast.AstNode]) -> ast.FuncSignature:
            """Grammar rule.

            func_decl: (LPAREN func_decl_params? RPAREN)? (RETURN_HINT (STRING COLON)? expression)?
            """
            params = (
                kid[1] if len(kid) > 1 and isinstance(kid[1], ast.SubNodeList) else None
            )
            return_spec = (
                kid[-1] if len(kid) and isinstance(kid[-1], ast.Expr) else None
            )
            semstr = (
                kid[-3]
                if return_spec and len(kid) > 3 and isinstance(kid[-3], ast.String)
                else None
            )
            if (isinstance(params, ast.SubNodeList) or params is None) and (
                isinstance(return_spec, ast.Expr) or return_spec is None
            ):
                return self.nu(
                    ast.FuncSignature(
                        semstr=semstr,
                        params=params,
                        return_type=return_spec,
                        kid=kid if len(kid) else [ast.EmptyToken()],
                    )
                )
            else:
                raise self.ice()

        def func_decl_params(
            self, kid: list[ast.AstNode]
        ) -> ast.SubNodeList[ast.ParamVar]:
            """Grammar rule.

            func_decl_params: (param_var COMMA)* param_var
            """
            ret = ast.SubNodeList[ast.ParamVar](
                items=[i for i in kid if isinstance(i, ast.ParamVar)],
                kid=kid,
            )
            return self.nu(ret)

        def param_var(self, kid: list[ast.AstNode]) -> ast.ParamVar:
            """Grammar rule.

            param_var: (STAR_POW | STAR_MUL)? NAME (COLON STRING)? type_tag (EQ expression)?
            """
            star = (
                kid[0]
                if isinstance(kid[0], ast.Token)
                and kid[0].name != Tok.NAME
                and not isinstance(kid[0], ast.String)
                else None
            )
            name = kid[1] if (star) else kid[0]
            value = kid[-1] if isinstance(kid[-1], ast.Expr) else None
            type_tag = kid[-3] if value else kid[-1]
            semstr = (
                kid[3]
                if star and len(kid) > 3 and isinstance(kid[3], ast.String)
                else (
                    kid[2]
                    if len(kid) > 4 and value and isinstance(kid[2], ast.String)
                    else (
                        kid[2]
                        if len(kid) > 2 and isinstance(kid[2], ast.String)
                        else None
                    )
                )
            )
            if isinstance(name, ast.Name) and isinstance(type_tag, ast.SubTag):
                return self.nu(
                    ast.ParamVar(
                        semstr=semstr,
                        name=name,
                        type_tag=type_tag,
                        value=value,
                        unpack=star,
                        kid=kid,
                    )
                )
            else:
                raise self.ice()

        def member_block(
            self, kid: list[ast.AstNode]
        ) -> ast.SubNodeList[ast.ArchBlockStmt]:
            """Grammar rule.

            member_block: LBRACE member_stmt* RBRACE
            """
            ret = ast.SubNodeList[ast.ArchBlockStmt](
                items=[],
                kid=kid,
            )
            ret.items = [i for i in kid if isinstance(i, ast.ArchBlockStmt)]
            return self.nu(ret)

        def member_stmt(self, kid: list[ast.AstNode]) -> ast.ArchBlockStmt:
            """Grammar rule.

            member_stmt: doc_tag? py_code_block
                        | doc_tag? abstract_ability
                        | doc_tag? ability
                        | doc_tag? architype
                        | doc_tag? has_stmt
            """
            if isinstance(kid[0], ast.ArchBlockStmt):
                return self.nu(kid[0])
            elif (
                isinstance(kid[1], ast.ArchBlockStmt)
                and isinstance(kid[1], ast.AstDocNode)
                and isinstance(kid[0], ast.String)
            ):
                kid[1].doc = kid[0]
                kid[1].add_kids_left([kid[0]])
                return self.nu(kid[1])

            else:
                raise self.ice()

        def has_stmt(self, kid: list[ast.AstNode]) -> ast.ArchHas:
            """Grammar rule.

            has_stmt: KW_STATIC? (KW_LET | KW_HAS) access_tag? has_assign_list SEMI
            """
            chomp = [*kid]
            is_static = (
                isinstance(chomp[0], ast.Token) and chomp[0].name == Tok.KW_STATIC
            )
            chomp = chomp[1:] if is_static else chomp
            is_freeze = isinstance(chomp[0], ast.Token) and chomp[0].name == Tok.KW_LET
            chomp = chomp[1:]
            access = chomp[0] if isinstance(chomp[0], ast.SubTag) else None
            chomp = chomp[1:] if access else chomp
            assign = chomp[0]
            if isinstance(assign, ast.SubNodeList):
                return self.nu(
                    ast.ArchHas(
                        vars=assign,
                        is_static=is_static,
                        is_frozen=is_freeze,
                        access=access,
                        kid=kid,
                    )
                )
            else:
                raise self.ice()

        def has_assign_list(
            self, kid: list[ast.AstNode]
        ) -> ast.SubNodeList[ast.HasVar]:
            """Grammar rule.

            has_assign_list: (has_assign_list COMMA)? typed_has_clause
            """
            consume = None
            assign = None
            comma = None
            if isinstance(kid[0], ast.SubNodeList):
                consume = kid[0]
                comma = kid[1]
                assign = kid[2]
                new_kid = [*consume.kid, comma, assign]
            else:
                assign = kid[0]
                new_kid = [assign]
            valid_kid = [i for i in new_kid if isinstance(i, ast.HasVar)]
            return self.nu(
                ast.SubNodeList[ast.HasVar](
                    items=valid_kid,
                    kid=new_kid,
                )
            )

        def typed_has_clause(self, kid: list[ast.AstNode]) -> ast.HasVar:
            """Grammar rule.

<<<<<<< HEAD
            typed_has_clause: STRING? named_ref type_tag (EQ expression | KW_BY POST_INIT_OP)?
            typed_has_clause: named_ref (COLON STRING)? type_tag (EQ expression | KW_BY POST_INIT_OP)?
            """
            name = kid[0]
            semstr = kid[2] if len(kid) > 2 and isinstance(kid[2], ast.String) else None
            type_tag = kid[3] if semstr else kid[1]
            defer = isinstance(kid[-1], ast.Token) and kid[-1].name == Tok.POST_INIT_OP
=======
            typed_has_clause: STRING? named_ref type_tag (EQ expression | KW_BY KW_POST_INIT)?
            """
            semstr = kid[0] if isinstance(kid[0], ast.String) else None
            name = kid[1] if semstr else kid[0]
            type_tag = kid[2] if semstr else kid[1]
            defer = isinstance(kid[-1], ast.Token) and kid[-1].name == Tok.KW_POST_INIT
>>>>>>> f4ba5a01
            value = kid[-1] if not defer and isinstance(kid[-1], ast.Expr) else None
            if isinstance(name, ast.Name) and isinstance(type_tag, ast.SubTag):
                return self.nu(
                    ast.HasVar(
                        semstr=semstr,
                        name=name,
                        type_tag=type_tag,
                        defer=defer,
                        value=value,
                        kid=kid,
                    )
                )
            else:
                raise self.ice()

        def type_tag(self, kid: list[ast.AstNode]) -> ast.SubTag[ast.Expr]:
            """Grammar rule.

            type_tag: COLON expression
            """
            if isinstance(kid[1], ast.Expr):
                return self.nu(
                    ast.SubTag[ast.Expr](
                        tag=kid[1],
                        kid=kid,
                    )
                )
            else:
                raise self.ice()

        def builtin_type(self, kid: list[ast.AstNode]) -> ast.Token:
            """Grammar rule.

            builtin_type: TYP_TYPE
                        | TYP_ANY
                        | TYP_BOOL
                        | TYP_DICT
                        | TYP_SET
                        | TYP_TUPLE
                        | TYP_LIST
                        | TYP_FLOAT
                        | TYP_INT
                        | TYP_BYTES
                        | TYP_STRING
            """
            if isinstance(kid[0], ast.Token):
                return self.nu(
                    ast.BuiltinType(
                        name=kid[0].name,
                        file_path=self.parse_ref.mod_path,
                        value=kid[0].value,
                        line=kid[0].loc.first_line,
                        col_start=kid[0].loc.col_start,
                        col_end=kid[0].loc.col_end,
                        pos_start=kid[0].pos_start,
                        pos_end=kid[0].pos_end,
                        kid=kid[0].kid,
                    )
                )
            else:
                raise self.ice()

        def code_block(
            self, kid: list[ast.AstNode]
        ) -> ast.SubNodeList[ast.CodeBlockStmt]:
            """Grammar rule.

            code_block: LBRACE statement_list* RBRACE
            """
            if isinstance(kid[1], ast.SubNodeList):
                kid[1].add_kids_left([kid[0]])
                kid[1].add_kids_right([kid[2]])
                return self.nu(kid[1])
            else:
                return self.nu(
                    ast.SubNodeList[ast.CodeBlockStmt](
                        items=[],
                        kid=kid,
                    )
                )

        def statement_list(
            self, kid: list[ast.AstNode]
        ) -> ast.SubNodeList[ast.CodeBlockStmt]:
            """Grammar rule.

            statement_list: statement+
            """
            valid_stmt = [i for i in kid if isinstance(i, ast.CodeBlockStmt)]
            if len(valid_stmt) == len(kid):
                return self.nu(
                    ast.SubNodeList[ast.CodeBlockStmt](
                        items=valid_stmt,
                        kid=kid,
                    )
                )
            else:
                raise self.ice()

        def statement(self, kid: list[ast.AstNode]) -> ast.CodeBlockStmt:
            """Grammar rule.

            statement: py_code_block
                    | walker_stmt
                    | return_stmt SEMI
                    | report_stmt SEMI
                    | delete_stmt SEMI
                    | ctrl_stmt SEMI
                    | assert_stmt SEMI
                    | raise_stmt SEMI
                    | with_stmt
                    | while_stmt
                    | for_stmt
                    | try_stmt
                    | if_stmt
                    | expression SEMI
                    | yield_expr SEMI
                    | static_assignment
                    | assignment SEMI
                    | global_ref SEMI
                    | nonlocal_ref SEMI
                    | typed_ctx_block
                    | ability
                    | architype
                    | import_stmt
                    | SEMI
            """
            if isinstance(kid[0], ast.CodeBlockStmt) and len(kid) < 2:
                return self.nu(kid[0])
            elif isinstance(kid[0], ast.Expr):
                return ast.ExprStmt(
                    expr=kid[0],
                    in_fstring=False,
                    kid=kid,
                )
            elif isinstance(kid[0], ast.CodeBlockStmt):
                kid[0].add_kids_right([kid[1]])
                return self.nu(kid[0])
            else:
                raise self.ice()

        def typed_ctx_block(self, kid: list[ast.AstNode]) -> ast.TypedCtxBlock:
            """Grammar rule.

            typed_ctx_block: RETURN_HINT expression code_block
            """
            if isinstance(kid[1], ast.Expr) and isinstance(kid[2], ast.SubNodeList):
                return self.nu(
                    ast.TypedCtxBlock(
                        type_ctx=kid[1],
                        body=kid[2],
                        kid=kid,
                    )
                )
            else:
                raise self.ice()

        def if_stmt(self, kid: list[ast.AstNode]) -> ast.IfStmt:
            """Grammar rule.

            if_stmt: KW_IF expression code_block (elif_stmt | else_stmt)?
            """
            if isinstance(kid[1], ast.Expr) and isinstance(kid[2], ast.SubNodeList):
                return self.nu(
                    ast.IfStmt(
                        condition=kid[1],
                        body=kid[2],
                        else_body=(
                            kid[3]
                            if len(kid) > 3
                            and isinstance(kid[3], (ast.ElseStmt, ast.ElseIf))
                            else None
                        ),
                        kid=kid,
                    )
                )
            else:
                raise self.ice()

        def elif_stmt(self, kid: list[ast.AstNode]) -> ast.ElseIf:
            """Grammar rule.

            elif_stmt: KW_ELIF expression code_block (elif_stmt | else_stmt)?
            """
            if isinstance(kid[1], ast.Expr) and isinstance(kid[2], ast.SubNodeList):
                return self.nu(
                    ast.ElseIf(
                        condition=kid[1],
                        body=kid[2],
                        else_body=(
                            kid[3]
                            if len(kid) > 3
                            and isinstance(kid[3], (ast.ElseStmt, ast.ElseIf))
                            else None
                        ),
                        kid=kid,
                    )
                )
            else:
                raise self.ice()

        def else_stmt(self, kid: list[ast.AstNode]) -> ast.ElseStmt:
            """Grammar rule.

            else_stmt: KW_ELSE code_block
            """
            if isinstance(kid[1], ast.SubNodeList):
                return self.nu(
                    ast.ElseStmt(
                        body=kid[1],
                        kid=kid,
                    )
                )
            else:
                raise self.ice()

        def try_stmt(self, kid: list[ast.AstNode]) -> ast.TryStmt:
            """Grammar rule.

            try_stmt: KW_TRY code_block except_list? else_stmt? finally_stmt?
            """
            chomp = [*kid][1:]
            block = chomp[0]
            chomp = chomp[1:]
            except_list = (
                chomp[0]
                if len(chomp) and isinstance(chomp[0], ast.SubNodeList)
                else None
            )
            chomp = chomp[1:] if except_list else chomp
            else_stmt = (
                chomp[0] if len(chomp) and isinstance(chomp[0], ast.ElseStmt) else None
            )
            chomp = chomp[1:] if else_stmt else chomp
            finally_stmt = (
                chomp[0]
                if len(chomp) and isinstance(chomp[0], ast.FinallyStmt)
                else None
            )
            if isinstance(block, ast.SubNodeList):
                return self.nu(
                    ast.TryStmt(
                        body=block,
                        excepts=except_list,
                        else_body=else_stmt,
                        finally_body=finally_stmt,
                        kid=kid,
                    )
                )
            else:
                raise self.ice()

        def except_list(self, kid: list[ast.AstNode]) -> ast.SubNodeList[ast.Except]:
            """Grammar rule.

            except_list: except_def+
            """
            valid_kid = [i for i in kid if isinstance(i, ast.Except)]
            if len(valid_kid) == len(kid):
                return self.nu(
                    ast.SubNodeList[ast.Except](
                        items=valid_kid,
                        kid=kid,
                    )
                )
            else:
                raise self.ice()

        def except_def(self, kid: list[ast.AstNode]) -> ast.Except:
            """Grammar rule.

            except_def: KW_EXCEPT expression (KW_AS NAME)? code_block
            """
            ex_type = kid[1]
            name = kid[3] if len(kid) > 3 and isinstance(kid[3], ast.Name) else None
            body = kid[-1]
            if isinstance(ex_type, ast.Expr) and isinstance(body, ast.SubNodeList):
                return self.nu(
                    ast.Except(
                        ex_type=ex_type,
                        name=name,
                        body=body,
                        kid=kid,
                    )
                )
            else:
                raise self.ice()

        def finally_stmt(self, kid: list[ast.AstNode]) -> ast.FinallyStmt:
            """Grammar rule.

            finally_stmt: KW_FINALLY code_block
            """
            if isinstance(kid[1], ast.SubNodeList):
                return self.nu(
                    ast.FinallyStmt(
                        body=kid[1],
                        kid=kid,
                    )
                )
            else:
                raise self.ice()

        def for_stmt(self, kid: list[ast.AstNode]) -> ast.IterForStmt | ast.InForStmt:
            """Grammar rule.

            for_stmt: KW_ASYNC? KW_FOR assignment KW_TO expression KW_BY
                        expression code_block else_stmt?
                    | KW_ASYNC? KW_FOR expression KW_IN expression code_block else_stmt?
            """
            chomp = [*kid]
            is_async = bool(
                isinstance(chomp[0], ast.Token) and chomp[0].name == Tok.KW_ASYNC
            )
            chomp = chomp[1:] if is_async else chomp
            if isinstance(chomp[1], ast.Assignment):
                if (
                    isinstance(chomp[3], ast.Expr)
                    and isinstance(chomp[5], ast.Assignment)
                    and isinstance(chomp[6], ast.SubNodeList)
                ):
                    return self.nu(
                        ast.IterForStmt(
                            is_async=is_async,
                            iter=chomp[1],
                            condition=chomp[3],
                            count_by=chomp[5],
                            body=chomp[6],
                            else_body=(
                                chomp[-1]
                                if isinstance(chomp[-1], ast.ElseStmt)
                                else None
                            ),
                            kid=kid,
                        )
                    )
                else:
                    raise self.ice()
            elif isinstance(chomp[1], ast.Expr):
                if isinstance(chomp[3], ast.Expr) and isinstance(
                    chomp[4], ast.SubNodeList
                ):
                    return self.nu(
                        ast.InForStmt(
                            is_async=is_async,
                            target=chomp[1],
                            collection=chomp[3],
                            body=chomp[4],
                            else_body=(
                                chomp[-1]
                                if isinstance(chomp[-1], ast.ElseStmt)
                                else None
                            ),
                            kid=kid,
                        )
                    )
                else:
                    raise self.ice()
            else:
                raise self.ice()

        def while_stmt(self, kid: list[ast.AstNode]) -> ast.WhileStmt:
            """Grammar rule.

            while_stmt: KW_WHILE expression code_block
            """
            if isinstance(kid[1], ast.Expr) and isinstance(kid[2], ast.SubNodeList):
                return self.nu(
                    ast.WhileStmt(
                        condition=kid[1],
                        body=kid[2],
                        kid=kid,
                    )
                )
            else:
                raise self.ice()

        def with_stmt(self, kid: list[ast.AstNode]) -> ast.WithStmt:
            """Grammar rule.

            with_stmt: KW_ASYNC? KW_WITH expr_as_list code_block
            """
            chomp = [*kid]
            is_async = bool(
                isinstance(chomp[0], ast.Token) and chomp[0].name == Tok.KW_ASYNC
            )
            chomp = chomp[1:] if is_async else chomp
            if isinstance(chomp[1], ast.SubNodeList) and isinstance(
                chomp[2], ast.SubNodeList
            ):
                return self.nu(
                    ast.WithStmt(
                        is_async=is_async,
                        exprs=chomp[1],
                        body=chomp[2],
                        kid=kid,
                    )
                )
            else:
                raise self.ice()

        def expr_as_list(
            self, kid: list[ast.AstNode]
        ) -> ast.SubNodeList[ast.ExprAsItem]:
            """Grammar rule.

            expr_as_list: (expr_as COMMA)* expr_as
            """
            ret = ast.SubNodeList[ast.ExprAsItem](
                items=[i for i in kid if isinstance(i, ast.ExprAsItem)],
                kid=kid,
            )
            return self.nu(ret)

        def expr_as(self, kid: list[ast.AstNode]) -> ast.ExprAsItem:
            """Grammar rule.

            expr_as: expression (KW_AS expression)?
            """
            expr = kid[0]
            alias = kid[2] if len(kid) > 1 else None
            if isinstance(expr, ast.Expr) and (
                alias is None or isinstance(alias, ast.Expr)
            ):
                return self.nu(
                    ast.ExprAsItem(
                        expr=expr,
                        alias=alias,
                        kid=kid,
                    )
                )
            else:
                raise self.ice()

        def raise_stmt(self, kid: list[ast.AstNode]) -> ast.RaiseStmt:
            """Grammar rule.

            raise_stmt: KW_RAISE (expression (KW_FROM expression)?)?
            """
            chomp = [*kid][1:]
            e_type = (
                chomp[0] if len(chomp) > 0 and isinstance(chomp[0], ast.Expr) else None
            )
            chomp = chomp[2:] if e_type and len(chomp) > 1 else chomp[1:]
            e = chomp[0] if len(chomp) > 0 and isinstance(chomp[0], ast.Expr) else None
            return self.nu(
                ast.RaiseStmt(
                    cause=e_type,
                    from_target=e,
                    kid=kid,
                )
            )

        def assert_stmt(self, kid: list[ast.AstNode]) -> ast.AssertStmt:
            """Grammar rule.

            assert_stmt: KW_ASSERT expression (COMMA expression)?
            """
            condition = kid[1]
            error_msg = kid[3] if len(kid) > 3 else None
            if isinstance(condition, ast.Expr):
                return self.nu(
                    ast.AssertStmt(
                        condition=condition,
                        error_msg=(
                            error_msg if isinstance(error_msg, ast.Expr) else None
                        ),
                        kid=kid,
                    )
                )
            else:
                raise self.ice()

        def ctrl_stmt(self, kid: list[ast.AstNode]) -> ast.CtrlStmt:
            """Grammar rule.

            ctrl_stmt: KW_SKIP | KW_BREAK | KW_CONTINUE
            """
            if isinstance(kid[0], ast.Token):
                return self.nu(
                    ast.CtrlStmt(
                        ctrl=kid[0],
                        kid=kid,
                    )
                )
            else:
                raise self.ice()

        def delete_stmt(self, kid: list[ast.AstNode]) -> ast.DeleteStmt:
            """Grammar rule.

            delete_stmt: KW_DELETE expression
            """
            if isinstance(kid[1], ast.Expr):
                return self.nu(
                    ast.DeleteStmt(
                        target=kid[1],
                        kid=kid,
                    )
                )
            else:
                raise self.ice()

        def report_stmt(self, kid: list[ast.AstNode]) -> ast.ReportStmt:
            """Grammar rule.

            report_stmt: KW_REPORT expression
            """
            if isinstance(kid[1], ast.Expr):
                return self.nu(
                    ast.ReportStmt(
                        expr=kid[1],
                        kid=kid,
                    )
                )
            else:
                raise self.ice()

        def return_stmt(self, kid: list[ast.AstNode]) -> ast.ReturnStmt:
            """Grammar rule.

            return_stmt: KW_RETURN expression?
            """
            if len(kid) > 1:
                return self.nu(
                    ast.ReturnStmt(
                        expr=kid[1] if isinstance(kid[1], ast.Expr) else None,
                        kid=kid,
                    )
                )
            else:
                return self.nu(
                    ast.ReturnStmt(
                        expr=None,
                        kid=kid,
                    )
                )

        def walker_stmt(self, kid: list[ast.AstNode]) -> ast.CodeBlockStmt:
            """Grammar rule.

            walker_stmt: disengage_stmt | revisit_stmt | visit_stmt | ignore_stmt
            """
            if isinstance(kid[0], ast.CodeBlockStmt):
                return self.nu(kid[0])
            else:
                raise self.ice()

        def ignore_stmt(self, kid: list[ast.AstNode]) -> ast.IgnoreStmt:
            """Grammar rule.

            ignore_stmt: KW_IGNORE expression SEMI
            """
            if isinstance(kid[1], ast.Expr):
                return self.nu(
                    ast.IgnoreStmt(
                        target=kid[1],
                        kid=kid,
                    )
                )
            else:
                raise self.ice()

        def visit_stmt(self, kid: list[ast.AstNode]) -> ast.VisitStmt:
            """Grammar rule.

            visit_stmt: KW_VISIT (inherited_archs)? expression (else_stmt | SEMI)
            """
            sub_name = kid[1] if isinstance(kid[1], ast.SubNodeList) else None
            target = kid[2] if sub_name else kid[1]
            else_body = kid[-1] if isinstance(kid[-1], ast.ElseStmt) else None
            if isinstance(target, ast.Expr):
                return self.nu(
                    ast.VisitStmt(
                        vis_type=sub_name,
                        target=target,
                        else_body=else_body,
                        kid=kid,
                    )
                )
            else:
                raise self.ice()

        def revisit_stmt(self, kid: list[ast.AstNode]) -> ast.RevisitStmt:
            """Grammar rule.

            revisit_stmt: KW_REVISIT expression? (else_stmt | SEMI)
            """
            target = kid[1] if isinstance(kid[1], ast.Expr) else None
            else_body = kid[-1] if isinstance(kid[-1], ast.ElseStmt) else None
            return self.nu(
                ast.RevisitStmt(
                    hops=target,
                    else_body=else_body,
                    kid=kid,
                )
            )

        def disengage_stmt(self, kid: list[ast.AstNode]) -> ast.DisengageStmt:
            """Grammar rule.

            disengage_stmt: KW_DISENGAGE SEMI
            """
            return self.nu(
                ast.DisengageStmt(
                    kid=kid,
                )
            )

        def global_ref(self, kid: list[ast.AstNode]) -> ast.GlobalStmt:
            """Grammar rule.

            global_ref: GLOBAL_OP name_list
            """
            if isinstance(kid[0], ast.Token) and isinstance(kid[1], ast.SubNodeList):
                return self.nu(ast.GlobalStmt(target=kid[1], kid=kid))
            else:
                raise self.ice()

        def nonlocal_ref(self, kid: list[ast.AstNode]) -> ast.NonLocalStmt:
            """Grammar rule.

            nonlocal_ref: NONLOCAL_OP name_list
            """
            if isinstance(kid[0], ast.Token) and isinstance(kid[1], ast.SubNodeList):
                return self.nu(ast.NonLocalStmt(target=kid[1], kid=kid))
            else:
                raise self.ice()

        def assignment(self, kid: list[ast.AstNode]) -> ast.Assignment:
            """Grammar rule.

            assignment: KW_LET? (atomic_chain EQ)+ (yield_stmt | expression)
                    | atomic_chain type_tag (EQ (yield_stmt | expression))?
                    | atomic_chain aug_op (yield_stmt | expression)
            """
            chomp = [*kid]
            is_frozen = isinstance(chomp[0], ast.Token) and chomp[0].name == Tok.KW_LET
            is_aug = None
            assignees = []
            chomp = chomp[1:] if is_frozen else chomp
            if (
                len(chomp) > 1
                and isinstance(chomp[1], ast.Token)
                and chomp[1].name != Tok.EQ
            ):
                assignees += [chomp[0]]
                is_aug = chomp[1]
                chomp = chomp[2:]
            elif (
                len(chomp) > 1
                and isinstance(chomp[1], ast.Token)
                and chomp[1].name == Tok.EQ
            ):
                while (
                    isinstance(chomp[0], ast.Expr)
                    and len(chomp) > 1
                    and isinstance(chomp[1], ast.Token)
                    and chomp[1].name == Tok.EQ
                ):
                    assignees += [chomp[0], chomp[1]]
                    chomp = chomp[2:]
            elif isinstance(chomp[0], ast.Expr):
                assignees += [chomp[0]]
                chomp = chomp[1:]
            else:
                raise self.ice()
            valid_assignees = [i for i in assignees if isinstance(i, (ast.Expr))]
            new_targ = ast.SubNodeList[ast.Expr](
                items=valid_assignees,
                kid=assignees,
            )
            kid = [x for x in kid if x not in assignees]
            kid.insert(1, new_targ) if is_frozen else kid.insert(0, new_targ)
            type_tag = (
                chomp[0]
                if len(chomp) > 0 and isinstance(chomp[0], ast.SubTag)
                else None
            )
            chomp = chomp[1:] if type_tag else chomp
            if (
                len(chomp) > 0
                and isinstance(chomp[0], ast.Token)
                and chomp[0].name == Tok.EQ
            ):
                chomp = chomp[1:]
            value = (
                chomp[0]
                if len(chomp) > 0 and isinstance(chomp[0], (ast.YieldExpr, ast.Expr))
                else None
            )
            if is_aug:
                return self.nu(
                    ast.Assignment(
                        target=new_targ,
                        type_tag=type_tag,
                        value=value,
                        mutable=is_frozen,
                        aug_op=is_aug,
                        kid=kid,
                    )
                )
            return self.nu(
                ast.Assignment(
                    target=new_targ,
                    type_tag=type_tag,
                    value=value,
                    mutable=is_frozen,
                    kid=kid,
                )
            )

        def expression(self, kid: list[ast.AstNode]) -> ast.Expr:
            """Grammar rule.

            expression: walrus_assign
                    | pipe (KW_IF expression KW_ELSE expression)?
                    | lambda_expr
            """
            if len(kid) > 1:
                if (
                    isinstance(kid[0], ast.Expr)
                    and isinstance(kid[2], ast.Expr)
                    and isinstance(kid[4], ast.Expr)
                ):
                    return self.nu(
                        ast.IfElseExpr(
                            value=kid[0],
                            condition=kid[2],
                            else_value=kid[4],
                            kid=kid,
                        )
                    )
                else:
                    raise self.ice()
            elif isinstance(kid[0], ast.Expr):
                return self.nu(kid[0])
            else:
                raise self.ice()

        def walrus_assign(self, kid: list[ast.AstNode]) -> ast.Expr:
            """Grammar rule.

            walrus_assign: (walrus_assign WALRUS_EQ)? pipe
            """
            return self.binary_expr_unwind(kid)

        def binary_expr_unwind(self, kid: list[ast.AstNode]) -> ast.Expr:
            """Binary expression helper."""
            if len(kid) > 1:
                if (
                    isinstance(kid[0], ast.Expr)
                    and isinstance(
                        kid[1],
                        (ast.Token, ast.DisconnectOp, ast.ConnectOp),
                    )
                    and isinstance(kid[2], ast.Expr)
                ):
                    return self.nu(
                        ast.BinaryExpr(
                            left=kid[0],
                            op=kid[1],
                            right=kid[2],
                            kid=kid,
                        )
                    )
                else:
                    raise self.ice()
            elif isinstance(kid[0], ast.Expr):
                return self.nu(kid[0])
            else:

                raise self.ice()

        def lambda_expr(self, kid: list[ast.AstNode]) -> ast.LambdaExpr:
            """Grammar rule.

            lamda_expr: KW_WITH func_decl_params? (RETURN_HINT expression)? KW_CAN expression
            """
            chomp = [*kid][1:]
            params = chomp[0] if isinstance(chomp[0], ast.SubNodeList) else None
            chomp = chomp[1:] if params else chomp
            return_type = (
                chomp[1]
                if isinstance(chomp[0], ast.Token)
                and chomp[0].name == Tok.RETURN_HINT
                and isinstance(chomp[1], ast.Expr)
                else None
            )
            chomp = chomp[2:] if return_type else chomp
            chomp = chomp[1:]
            sig_kid: list[ast.AstNode] = []
            if params:
                sig_kid.append(params)
            if return_type:
                sig_kid.append(return_type)
            signature = ast.FuncSignature(
                params=params,
                return_type=return_type,
                kid=sig_kid,
            )
            new_kid = [i for i in kid if i != params and i != return_type]
            new_kid.insert(1, signature)
            if isinstance(chomp[0], ast.Expr):
                return self.nu(
                    ast.LambdaExpr(
                        signature=signature,
                        body=chomp[0],
                        kid=new_kid,
                    )
                )
            else:
                raise self.ice()

        def pipe(self, kid: list[ast.AstNode]) -> ast.Expr:
            """Grammar rule.

            pipe: pipe_back PIPE_FWD pipe
                | pipe_back
            """
            return self.binary_expr_unwind(kid)

        def pipe_back(self, kid: list[ast.AstNode]) -> ast.Expr:
            """Grammar rule.

            pipe_back: elvis_check PIPE_BKWD pipe_back
                     | elvis_check
            """
            return self.binary_expr_unwind(kid)

        def elvis_check(self, kid: list[ast.AstNode]) -> ast.Expr:
            """Grammar rule.

            elvis_check: bitwise_or ELVIS_OP elvis_check
                       | bitwise_or
            """
            return self.binary_expr_unwind(kid)

        def bitwise_or(self, kid: list[ast.AstNode]) -> ast.Expr:
            """Grammar rule.

            bitwise_or: bitwise_xor BW_OR bitwise_or
                      | bitwise_xor
            """
            return self.binary_expr_unwind(kid)

        def bitwise_xor(self, kid: list[ast.AstNode]) -> ast.Expr:
            """Grammar rule.

            bitwise_xor: bitwise_and BW_XOR bitwise_xor
                       | bitwise_and
            """
            return self.binary_expr_unwind(kid)

        def bitwise_and(self, kid: list[ast.AstNode]) -> ast.Expr:
            """Grammar rule.

            bitwise_and: shift BW_AND bitwise_and
                       | shift
            """
            return self.binary_expr_unwind(kid)

        def shift(self, kid: list[ast.AstNode]) -> ast.Expr:
            """Grammar rule.

            shift: (shift (RSHIFT | LSHIFT))? logical_or
            """
            return self.binary_expr_unwind(kid)

        def logical_or(self, kid: list[ast.AstNode]) -> ast.Expr:
            """Grammar rule.

            logical_or: logical_and (KW_OR logical_and)*
            """
            if len(kid) > 1:
                values = [i for i in kid if isinstance(i, ast.Expr)]
                ops = kid[1] if isinstance(kid[1], ast.Token) else None
                if not ops:
                    raise self.ice()
                return self.nu(
                    ast.BoolExpr(
                        op=ops,
                        values=values,
                        kid=kid,
                    )
                )
            elif isinstance(kid[0], ast.Expr):
                return self.nu(kid[0])
            else:

                raise self.ice()

        def logical_and(self, kid: list[ast.AstNode]) -> ast.Expr:
            """Grammar rule.

            logical_and: logical_not (KW_AND logical_not)*
            """
            if len(kid) > 1:
                values = [i for i in kid if isinstance(i, ast.Expr)]
                ops = kid[1] if isinstance(kid[1], ast.Token) else None
                if not ops:
                    raise self.ice()
                return self.nu(
                    ast.BoolExpr(
                        op=ops,
                        values=values,
                        kid=kid,
                    )
                )
            elif isinstance(kid[0], ast.Expr):
                return self.nu(kid[0])
            else:

                raise self.ice()

        def logical_not(self, kid: list[ast.AstNode]) -> ast.Expr:
            """Grammar rule.

            logical_or: (logical_or KW_OR)? logical_and
            """
            if len(kid) == 2:
                if isinstance(kid[0], ast.Token) and isinstance(kid[1], ast.Expr):
                    return self.nu(
                        ast.UnaryExpr(
                            op=kid[0],
                            operand=kid[1],
                            kid=kid,
                        )
                    )
                else:
                    raise self.ice()
            if isinstance(kid[0], ast.Expr):
                return self.nu(kid[0])
            else:
                raise self.ice()

        def compare(self, kid: list[ast.AstNode]) -> ast.Expr:
            """Grammar rule.

            compare: (arithmetic cmp_op)* arithmetic
            """
            if len(kid) > 1:
                ops = [i for i in kid[1::2] if isinstance(i, ast.Token)]
                left = kid[0]
                rights = [i for i in kid[1:][1::2] if isinstance(i, ast.Expr)]
                if isinstance(left, ast.Expr) and len(ops) == len(rights):
                    return self.nu(
                        ast.CompareExpr(
                            left=left,
                            ops=ops,
                            rights=rights,
                            kid=kid,
                        )
                    )
                else:
                    raise self.ice()
            elif isinstance(kid[0], ast.Expr):
                return self.nu(kid[0])
            else:
                raise self.ice()

        def cmp_op(self, kid: list[ast.AstNode]) -> ast.Token:
            """Grammar rule.

            cmp_op: KW_ISN
                  | KW_IS
                  | KW_NIN
                  | KW_IN
                  | NE
                  | GTE
                  | LTE
                  | GT
                  | LT
                  | EE
            """
            if isinstance(kid[0], ast.Token):
                return self.nu(kid[0])
            else:
                raise self.ice()

        def arithmetic(self, kid: list[ast.AstNode]) -> ast.Expr:
            """Grammar rule.

            arithmetic: term MINUS arithmetic
                      | term PLUS arithmetic
                      | term
            """
            return self.binary_expr_unwind(kid)

        def term(self, kid: list[ast.AstNode]) -> ast.Expr:
            """Grammar rule.

            term: factor MOD term
                 | factor DIV term
                 | factor FLOOR_DIV term
                 | factor STAR_MUL term
                 | factor
            """
            return self.binary_expr_unwind(kid)

        def factor(self, kid: list[ast.AstNode]) -> ast.Expr:
            """Grammar rule.

            factor: power
                  | BW_NOT factor
                  | MINUS factor
                  | PLUS factor
            """
            if len(kid) == 2:
                if isinstance(kid[0], ast.Token) and isinstance(kid[1], ast.Expr):
                    return self.nu(
                        ast.UnaryExpr(
                            op=kid[0],
                            operand=kid[1],
                            kid=kid,
                        )
                    )
                else:
                    raise self.ice()
            return self.binary_expr_unwind(kid)

        def power(self, kid: list[ast.AstNode]) -> ast.Expr:
            """Grammar rule.

            power: connect STAR_POW power
                  | connect
            """
            return self.binary_expr_unwind(kid)

        def connect(self, kid: list[ast.AstNode]) -> ast.Expr:
            """Grammar rule.

            connect: (connect (connect_op | disconnect_op))? atomic_pipe
            """
            return self.binary_expr_unwind(kid)

        def atomic_pipe(self, kid: list[ast.AstNode]) -> ast.Expr:
            """Grammar rule.

            atomic_pipe: (atomic_pipe A_PIPE_FWD)? atomic_pipe_back
            """
            return self.binary_expr_unwind(kid)

        def atomic_pipe_back(self, kid: list[ast.AstNode]) -> ast.Expr:
            """Grammar rule.

            atomic_pipe_back: (atomic_pipe_back A_PIPE_BKWD)? ds_spawn
            """
            return self.binary_expr_unwind(kid)

        def ds_spawn(self, kid: list[ast.AstNode]) -> ast.Expr:
            """Grammar rule.

            ds_spawn: (ds_spawn KW_SPAWN)? unpack
            """
            return self.binary_expr_unwind(kid)

        def unpack(self, kid: list[ast.AstNode]) -> ast.Expr:
            """Grammar rule.

            unpack: STAR_MUL? ref
            """
            if len(kid) == 2:
                if isinstance(kid[0], ast.Token) and isinstance(kid[1], ast.Expr):
                    return self.nu(
                        ast.UnaryExpr(
                            op=kid[0],
                            operand=kid[1],
                            kid=kid,
                        )
                    )
                else:
                    raise self.ice()
            return self.binary_expr_unwind(kid)

        def ref(self, kid: list[ast.AstNode]) -> ast.Expr:
            """Grammar rule.

            ref: walrus_assign
               | BW_AND walrus_assign
            """
            if len(kid) == 2:
                if isinstance(kid[0], ast.Token) and isinstance(kid[1], ast.Expr):
                    return self.nu(
                        ast.UnaryExpr(
                            op=kid[0],
                            operand=kid[1],
                            kid=kid,
                        )
                    )
                else:
                    raise self.ice()
            return self.binary_expr_unwind(kid)

        def pipe_call(self, kid: list[ast.AstNode]) -> ast.Expr:
            """Grammar rule.

            pipe_call: atomic_chain
                | PIPE_FWD atomic_chain
                | A_PIPE_FWD atomic_chain
                | KW_SPAWN atomic_chain
                | KW_AWAIT atomic_chain
            """
            if len(kid) == 2:
                if (
                    isinstance(kid[0], ast.Token)
                    and kid[0].name == Tok.KW_AWAIT
                    and isinstance(kid[1], ast.Expr)
                ):
                    return self.nu(
                        ast.AwaitExpr(
                            target=kid[1],
                            kid=kid,
                        )
                    )
                elif isinstance(kid[0], ast.Token) and isinstance(kid[1], ast.Expr):
                    return self.nu(
                        ast.UnaryExpr(
                            op=kid[0],
                            operand=kid[1],
                            kid=kid,
                        )
                    )
                else:
                    raise self.ice()
            return self.binary_expr_unwind(kid)

        def aug_op(self, kid: list[ast.AstNode]) -> ast.Token:
            """Grammar rule.

            aug_op: RSHIFT_EQ
                     | LSHIFT_EQ
                     | BW_NOT_EQ
                     | BW_XOR_EQ
                     | BW_OR_EQ
                     | BW_AND_EQ
                     | MOD_EQ
                     | DIV_EQ
                     | FLOOR_DIV_EQ
                     | MUL_EQ
                     | SUB_EQ
                     | ADD_EQ
                     | WALRUS_EQ
            """
            if isinstance(kid[0], ast.Token):
                return self.nu(kid[0])
            else:
                raise self.ice()

        def atomic_chain(self, kid: list[ast.AstNode]) -> ast.Expr:
            """Grammar rule.

            atomic_chain: atomic_chain NULL_OK? (filter_compr | assign_compr | index_slice)
                        | atomic_chain NULL_OK? (DOT_BKWD | DOT_FWD | DOT) any_ref
                        | (atomic_call | atom | edge_ref_chain)
            """
            if len(kid) < 2 and isinstance(kid[0], ast.Expr):
                return self.nu(kid[0])
            chomp = [*kid]
            target = chomp[0]
            chomp = chomp[1:]
            is_null_ok = False
            if isinstance(chomp[0], ast.Token) and chomp[0].name == Tok.NULL_OK:
                is_null_ok = True
                chomp = chomp[1:]
            if (
                len(chomp) == 1
                and isinstance(chomp[0], ast.AtomExpr)
                and isinstance(target, ast.Expr)
            ):
                return self.nu(
                    ast.AtomTrailer(
                        target=target,
                        right=chomp[0],
                        is_null_ok=is_null_ok,
                        is_attr=None,
                        kid=kid,
                    )
                )
            elif (
                len(chomp) > 1
                and isinstance(chomp[0], ast.Token)
                and isinstance(chomp[1], (ast.AtomExpr, ast.AtomTrailer))
                and isinstance(target, ast.Expr)
            ):
                return self.nu(
                    ast.AtomTrailer(
                        target=(target if chomp[0].name != Tok.DOT_BKWD else chomp[1]),
                        right=(chomp[1] if chomp[0].name != Tok.DOT_BKWD else target),
                        is_null_ok=is_null_ok,
                        is_attr=chomp[0],
                        kid=kid,
                    )
                )
            else:
                raise self.ice()

        def atomic_call(self, kid: list[ast.AstNode]) -> ast.FuncCall:
            """Grammar rule.

            atomic_call: atomic_chain LPAREN param_list? RPAREN
            """
            if (
                len(kid) == 4
                and isinstance(kid[0], ast.Expr)
                and isinstance(kid[2], ast.SubNodeList)
            ):
                return self.nu(ast.FuncCall(target=kid[0], params=kid[2], kid=kid))
            elif len(kid) == 3 and isinstance(kid[0], ast.Expr):
                return self.nu(ast.FuncCall(target=kid[0], params=None, kid=kid))
            else:
                raise self.ice()

        def index_slice(self, kid: list[ast.AstNode]) -> ast.IndexSlice:
            """Grammar rule.

            index_slice: LSQUARE expression? COLON expression? (COLON expression?)? RSQUARE
                    | list_val
            """
            if len(kid) == 1:
                index = kid[0]
                if isinstance(index, ast.ListVal):
                    expr = index.values.items[0] if index.values else None
                    return self.nu(
                        ast.IndexSlice(
                            start=expr,
                            stop=None,
                            step=None,
                            is_range=False,
                            kid=kid[0].kid,
                        )
                    )
                else:
                    raise self.ice()
            else:
                expr1 = expr2 = expr3 = None
                chomp = kid[1:]
                if isinstance(chomp[0], ast.Expr):
                    expr1 = chomp[0]
                    chomp = chomp[1:]
                chomp = chomp[1:]
                if isinstance(chomp[0], ast.Expr):
                    expr2 = chomp[0]
                    chomp = chomp[1:]
                if isinstance(chomp[0], ast.Token) and chomp[0].name == Tok.COLON:
                    chomp = chomp[1:]
                    if isinstance(chomp[0], ast.Expr):
                        expr3 = chomp[0]
                        chomp = chomp[1:]
                return self.nu(
                    ast.IndexSlice(
                        start=expr1,
                        stop=expr2,
                        step=expr3,
                        is_range=True,
                        kid=kid,
                    )
                )

        def atom(self, kid: list[ast.AstNode]) -> ast.Expr:
            """Grammar rule.

            atom: any_ref
                 | LPAREN (expression | yield_expr) RPAREN
                 | atom_collection
                 | atom_literal
            """
            if len(kid) == 1:
                if isinstance(kid[0], ast.AtomExpr):
                    return self.nu(kid[0])
                else:
                    raise self.ice()
            elif len(kid) == 3:
                if (
                    isinstance(kid[0], ast.Token)
                    and isinstance(kid[1], (ast.Expr, ast.YieldExpr))
                    and isinstance(kid[2], ast.Token)
                ):
                    ret = ast.AtomUnit(value=kid[1], is_paren=True, kid=kid)
                    return self.nu(ret)
                else:
                    raise self.ice()
            else:
                raise self.ice()

        def yield_expr(self, kid: list[ast.AstNode]) -> ast.YieldExpr:
            """Grammar rule.

            yield_expr:
                | KW_YIELD KW_FROM expression
                | KW_YIELD expression
            """
            if isinstance(kid[-1], ast.Expr):
                return self.nu(
                    ast.YieldExpr(
                        expr=kid[-1],
                        with_from=len(kid) > 2,
                        kid=kid,
                    )
                )
            else:
                raise self.ice()

        def atom_literal(self, kid: list[ast.AstNode]) -> ast.AtomExpr:
            """Grammar rule.

            atom_literal: builtin_type
                        | NULL
                        | BOOL
                        | multistring
                        | FLOAT
                        | OCT
                        | BIN
                        | HEX
                        | INT
            """
            if isinstance(kid[0], ast.AtomExpr):
                return self.nu(kid[0])
            else:
                raise self.ice()

        def atom_collection(self, kid: list[ast.AstNode]) -> ast.AtomExpr:
            """Grammar rule.

            atom_collection: dict_compr
                           | set_compr
                           | gen_compr
                           | list_compr
                           | dict_val
                           | set_val
                           | tuple_val
                           | list_val
            """
            if isinstance(kid[0], ast.AtomExpr):
                return self.nu(kid[0])
            else:
                raise self.ice()

        def multistring(self, kid: list[ast.AstNode]) -> ast.AtomExpr:
            """Grammar rule.

            multistring: (fstring | STRING)+
            """
            valid_strs = [i for i in kid if isinstance(i, (ast.String, ast.FString))]
            if len(valid_strs) == len(kid):
                return self.nu(
                    ast.MultiString(
                        strings=valid_strs,
                        kid=kid,
                    )
                )
            else:
                raise self.ice()

        def fstring(self, kid: list[ast.AstNode]) -> ast.FString:
            """Grammar rule.

            fstring: FSTR_START fstr_parts FSTR_END
            """
            if len(kid) == 2:
                return self.nu(
                    ast.FString(
                        parts=None,
                        kid=kid,
                    )
                )
            elif isinstance(kid[1], ast.SubNodeList):
                return self.nu(
                    ast.FString(
                        parts=kid[1],
                        kid=kid,
                    )
                )
            else:
                raise self.ice()

        def fstr_parts(
            self, kid: list[ast.AstNode]
        ) -> ast.SubNodeList[ast.String | ast.ExprStmt]:
            """Grammar rule.

            fstr_parts: (FSTR_PIECE | FSTR_BESC | LBRACE expression RBRACE | fstring)*
            """
            valid_parts: list[ast.String | ast.ExprStmt] = [
                (
                    i
                    if isinstance(i, ast.String)
                    else ast.ExprStmt(expr=i, in_fstring=True, kid=[i])
                )
                for i in kid
                if isinstance(i, ast.Expr)
            ]
            return self.nu(
                ast.SubNodeList[ast.String | ast.ExprStmt](
                    items=valid_parts,
                    kid=valid_parts,
                )
            )

        def fstr_sq_parts(
            self, kid: list[ast.AstNode]
        ) -> ast.SubNodeList[ast.String | ast.ExprStmt]:
            """Grammar rule.

            fstr_sq_parts: (FSTR_SQ_PIECE | FSTR_BESC | LBRACE expression RBRACE )*
            """
            valid_parts: list[ast.String | ast.ExprStmt] = [
                (
                    i
                    if isinstance(i, ast.String)
                    else ast.ExprStmt(expr=i, in_fstring=True, kid=[i])
                )
                for i in kid
                if isinstance(i, ast.Expr)
            ]
            return self.nu(
                ast.SubNodeList[ast.String | ast.ExprStmt](
                    items=valid_parts,
                    kid=valid_parts,
                )
            )

        def list_val(self, kid: list[ast.AstNode]) -> ast.ListVal:
            """Grammar rule.

            list_val: LSQUARE expr_list? RSQUARE
            """
            if len(kid) == 2:
                return self.nu(
                    ast.ListVal(
                        values=None,
                        kid=kid,
                    )
                )
            elif isinstance(kid[1], ast.SubNodeList):
                return self.nu(
                    ast.ListVal(
                        values=kid[1],
                        kid=kid,
                    )
                )
            else:
                raise self.ice()

        def tuple_val(self, kid: list[ast.AstNode]) -> ast.TupleVal:
            """Grammar rule.

            tuple_val: LPAREN tuple_list? RPAREN
            """
            if len(kid) == 2:
                return self.nu(
                    ast.TupleVal(
                        values=None,
                        kid=kid,
                    )
                )
            elif isinstance(kid[1], ast.SubNodeList):
                return self.nu(
                    ast.TupleVal(
                        values=kid[1],
                        kid=kid,
                    )
                )
            else:
                raise self.ice()

        def set_val(self, kid: list[ast.AstNode]) -> ast.SetVal:
            """Grammar rule.

            set_val: LBRACE expr_list RBRACE
            """
            if len(kid) == 2:
                return self.nu(
                    ast.SetVal(
                        values=None,
                        kid=kid,
                    )
                )
            elif isinstance(kid[1], ast.SubNodeList):
                return self.nu(
                    ast.SetVal(
                        values=kid[1],
                        kid=kid,
                    )
                )
            else:
                raise self.ice()

        def expr_list(self, kid: list[ast.AstNode]) -> ast.SubNodeList[ast.Expr]:
            """Grammar rule.

            expr_list: (expr_list COMMA)? expression
            """
            consume = None
            expr = None
            comma = None
            if isinstance(kid[0], ast.SubNodeList):
                consume = kid[0]
                comma = kid[1]
                expr = kid[2]
                new_kid = [*consume.kid, comma, expr]
            else:
                expr = kid[0]
                new_kid = [expr]
            valid_kid = [i for i in new_kid if isinstance(i, ast.Expr)]
            return self.nu(
                ast.SubNodeList[ast.Expr](
                    items=valid_kid,
                    kid=new_kid,
                )
            )

        def kw_expr_list(self, kid: list[ast.AstNode]) -> ast.SubNodeList[ast.KWPair]:
            """Grammar rule.

            kw_expr_list: (kw_expr_list COMMA)? kw_expr
            """
            consume = None
            expr = None
            comma = None
            if isinstance(kid[0], ast.SubNodeList):
                consume = kid[0]
                comma = kid[1]
                expr = kid[2]
                new_kid = [*consume.kid, comma, expr]
            else:
                expr = kid[0]
                new_kid = [expr]
            valid_kid = [i for i in new_kid if isinstance(i, ast.KWPair)]
            return self.nu(
                ast.SubNodeList[ast.KWPair](
                    items=valid_kid,
                    kid=new_kid,
                )
            )

        def kw_expr(self, kid: list[ast.AstNode]) -> ast.KWPair:
            """Grammar rule.

            kw_expr: any_ref EQ expression | STAR_POW expression
            """
            if (
                len(kid) == 3
                and isinstance(kid[0], ast.NameSpec)
                and isinstance(kid[2], ast.Expr)
            ):
                return self.nu(
                    ast.KWPair(
                        key=kid[0],
                        value=kid[2],
                        kid=kid,
                    )
                )
            elif len(kid) == 2 and isinstance(kid[1], ast.Expr):
                return self.nu(
                    ast.KWPair(
                        key=None,
                        value=kid[1],
                        kid=kid,
                    )
                )
            else:
                raise self.ice()

        def name_list(self, kid: list[ast.AstNode]) -> ast.SubNodeList[ast.Name]:
            """Grammar rule.

            name_list: (name_list COMMA)? NAME
            """
            consume = None
            name = None
            comma = None
            if isinstance(kid[0], ast.SubNodeList):
                consume = kid[0]
                comma = kid[1]
                name = kid[2]
                new_kid = [*consume.kid, comma, name]
            else:
                name = kid[0]
                new_kid = [name]
            valid_kid = [i for i in new_kid if isinstance(i, ast.Name)]
            return self.nu(
                ast.SubNodeList[ast.Name](
                    items=valid_kid,
                    kid=new_kid,
                )
            )

        def tuple_list(
            self, kid: list[ast.AstNode]
        ) -> ast.SubNodeList[ast.Expr | ast.KWPair]:
            """Grammar rule.

            tuple_list: expression COMMA expr_list COMMA kw_expr_list
                    | expression COMMA kw_expr_list
                    | expression COMMA expr_list
                    | expression COMMA
                    | kw_expr_list
            """
            chomp = [*kid]
            first_expr = None
            if isinstance(chomp[0], ast.SubNodeList):
                return self.nu(chomp[0])
            else:
                first_expr = chomp[0]
                chomp = chomp[2:]
            expr_list = []
            if len(chomp):
                expr_list = chomp[0].kid
                chomp = chomp[1:]
                if len(chomp):
                    chomp = chomp[1:]
                    expr_list = [*expr_list, *chomp[0].kid]
            expr_list = [first_expr, *expr_list]
            valid_kid = [i for i in expr_list if isinstance(i, (ast.Expr, ast.KWPair))]
            return self.nu(
                ast.SubNodeList[ast.Expr | ast.KWPair](
                    items=valid_kid,
                    kid=kid,
                )
            )

        def dict_val(self, kid: list[ast.AstNode]) -> ast.DictVal:
            """Grammar rule.

            dict_val: LBRACE ((kv_pair COMMA)* kv_pair)? RBRACE
            """
            ret = ast.DictVal(
                kv_pairs=[],
                kid=kid,
            )
            ret.kv_pairs = [i for i in kid if isinstance(i, ast.KVPair)]
            return self.nu(ret)

        def kv_pair(self, kid: list[ast.AstNode]) -> ast.KVPair:
            """Grammar rule.

            kv_pair: expression COLON expression | STAR_POW expression
            """
            if (
                len(kid) == 3
                and isinstance(kid[0], ast.Expr)
                and isinstance(kid[2], ast.Expr)
            ):
                return self.nu(
                    ast.KVPair(
                        key=kid[0],
                        value=kid[2],
                        kid=kid,
                    )
                )
            elif len(kid) == 2 and isinstance(kid[1], ast.Expr):
                return self.nu(
                    ast.KVPair(
                        key=None,
                        value=kid[1],
                        kid=kid,
                    )
                )
            else:
                raise self.ice()

        def list_compr(self, kid: list[ast.AstNode]) -> ast.ListCompr:
            """Grammar rule.

            list_compr: LSQUARE expression inner_compr+ RSQUARE
            """
            comprs = [i for i in kid if isinstance(i, ast.InnerCompr)]
            if isinstance(kid[1], ast.Expr):
                return self.nu(
                    ast.ListCompr(
                        out_expr=kid[1],
                        compr=comprs,
                        kid=kid,
                    )
                )
            else:
                raise self.ice()

        def gen_compr(self, kid: list[ast.AstNode]) -> ast.GenCompr:
            """Grammar rule.

            gen_compr: LSQUARE expression inner_compr+ RSQUARE
            """
            comprs = [i for i in kid if isinstance(i, ast.InnerCompr)]
            if isinstance(kid[1], ast.Expr):
                return self.nu(
                    ast.GenCompr(
                        out_expr=kid[1],
                        compr=comprs,
                        kid=kid,
                    )
                )
            else:
                raise self.ice()

        def set_compr(self, kid: list[ast.AstNode]) -> ast.SetCompr:
            """Grammar rule.

            set_compr: LSQUARE expression inner_compr+ RSQUARE
            """
            comprs = [i for i in kid if isinstance(i, ast.InnerCompr)]
            if isinstance(kid[1], ast.Expr) and isinstance(kid[2], ast.InnerCompr):
                return self.nu(
                    ast.SetCompr(
                        out_expr=kid[1],
                        compr=comprs,
                        kid=kid,
                    )
                )
            else:
                raise self.ice()

        def dict_compr(self, kid: list[ast.AstNode]) -> ast.DictCompr:
            """Grammar rule.

            dict_compr: LBRACE kv_pair inner_compr+ RBRACE
            """
            comprs = [i for i in kid if isinstance(i, ast.InnerCompr)]
            if isinstance(kid[1], ast.KVPair) and isinstance(kid[2], ast.InnerCompr):
                return self.nu(
                    ast.DictCompr(
                        kv_pair=kid[1],
                        compr=comprs,
                        kid=kid,
                    )
                )
            else:
                raise self.ice()

        def inner_compr(self, kid: list[ast.AstNode]) -> ast.InnerCompr:
            """Grammar rule.

            inner_compr: KW_ASYNC? KW_FOR atomic_chain KW_IN walrus_assign (KW_IF expression)?
            """
            chomp = [*kid]
            is_async = bool(
                isinstance(chomp[0], ast.Token) and chomp[0].name == Tok.KW_ASYNC
            )
            chomp = chomp[1:] if is_async else chomp
            chomp = chomp[1:]
            if isinstance(chomp[0], ast.Expr) and isinstance(chomp[2], ast.Expr):
                return self.nu(
                    ast.InnerCompr(
                        is_async=is_async,
                        target=chomp[0],
                        collection=chomp[2],
                        conditional=(
                            chomp[4]
                            if len(chomp) > 4 and isinstance(chomp[4], ast.Expr)
                            else None
                        ),
                        kid=chomp,
                    )
                )
            else:
                raise self.ice()

        def param_list(
            self, kid: list[ast.AstNode]
        ) -> ast.SubNodeList[ast.Expr | ast.KWPair]:
            """Grammar rule.

            param_list: expr_list COMMA kw_expr_list
                    | kw_expr_list
                    | expr_list
            """
            if len(kid) == 1:
                if isinstance(kid[0], ast.SubNodeList):
                    return self.nu(kid[0])
                else:
                    raise self.ice()
            elif isinstance(kid[0], ast.SubNodeList) and isinstance(
                kid[2], ast.SubNodeList
            ):
                valid_kid = [
                    i
                    for i in [*kid[0].items, *kid[2].items]
                    if isinstance(i, (ast.Expr, ast.KWPair))
                ]
                if len(valid_kid) == len(kid[0].items) + len(kid[2].items):
                    return self.nu(
                        ast.SubNodeList[ast.Expr | ast.KWPair](
                            items=valid_kid,
                            kid=kid,
                        )
                    )
                else:
                    raise self.ice()
            raise self.ice()

        def assignment_list(
            self, kid: list[ast.AstNode]
        ) -> ast.SubNodeList[ast.Assignment]:
            """Grammar rule.

            assignment_list: assignment_list COMMA assignment | assignment
            """
            consume = None
            assign = None
            comma = None
            if isinstance(kid[0], ast.SubNodeList):
                consume = kid[0]
                comma = kid[1]
                assign = kid[2]
                new_kid = [*consume.kid, comma, assign]
            else:
                assign = kid[0]
                new_kid = [assign]
            valid_kid = [i for i in new_kid if isinstance(i, ast.Assignment)]
            return self.nu(
                ast.SubNodeList[ast.Assignment](
                    items=valid_kid,
                    kid=new_kid,
                )
            )

        def arch_ref(self, kid: list[ast.AstNode]) -> ast.ArchRef:
            """Grammar rule.

            arch_ref: object_ref
                    | walker_ref
                    | edge_ref
                    | node_ref
                    | type_ref
            """
            if isinstance(kid[0], ast.ArchRef):
                return self.nu(kid[0])
            else:
                raise self.ice()

        def node_ref(self, kid: list[ast.AstNode]) -> ast.ArchRef:
            """Grammar rule.

            node_ref: NODE_OP NAME
            """
            if isinstance(kid[0], ast.Token) and isinstance(kid[1], ast.NameSpec):
                return self.nu(
                    ast.ArchRef(
                        arch=kid[0],
                        name_ref=kid[1],
                        kid=kid,
                    )
                )
            else:
                raise self.ice()

        def edge_ref(self, kid: list[ast.AstNode]) -> ast.ArchRef:
            """Grammar rule.

            edge_ref: EDGE_OP NAME
            """
            if isinstance(kid[0], ast.Token) and isinstance(kid[1], ast.NameSpec):
                return self.nu(
                    ast.ArchRef(
                        arch=kid[0],
                        name_ref=kid[1],
                        kid=kid,
                    )
                )
            else:
                raise self.ice()

        def walker_ref(self, kid: list[ast.AstNode]) -> ast.ArchRef:
            """Grammar rule.

            walker_ref: WALKER_OP NAME
            """
            if isinstance(kid[0], ast.Token) and isinstance(kid[1], ast.NameSpec):
                return self.nu(
                    ast.ArchRef(
                        arch=kid[0],
                        name_ref=kid[1],
                        kid=kid,
                    )
                )
            else:
                raise self.ice()

        def class_ref(self, kid: list[ast.AstNode]) -> ast.ArchRef:
            """Grammar rule.

            class_ref: CLASS_OP name_ref
            """
            if isinstance(kid[0], ast.Token) and isinstance(kid[1], ast.NameSpec):
                return self.nu(
                    ast.ArchRef(
                        arch=kid[0],
                        name_ref=kid[1],
                        kid=kid,
                    )
                )
            else:
                raise self.ice()

        def object_ref(self, kid: list[ast.AstNode]) -> ast.ArchRef:
            """Grammar rule.

            object_ref: OBJECT_OP name_ref
            """
            if isinstance(kid[0], ast.Token) and isinstance(kid[1], ast.NameSpec):
                return self.nu(
                    ast.ArchRef(
                        arch=kid[0],
                        name_ref=kid[1],
                        kid=kid,
                    )
                )
            else:
                raise self.ice()

        def type_ref(self, kid: list[ast.AstNode]) -> ast.ArchRef:
            """Grammar rule.

            type_ref: TYPE_OP name_ref
            """
            if isinstance(kid[0], ast.Token) and isinstance(kid[1], ast.NameSpec):
                return self.nu(
                    ast.ArchRef(
                        arch=kid[0],
                        name_ref=kid[1],
                        kid=kid,
                    )
                )
            else:
                raise self.ice()

        def enum_ref(self, kid: list[ast.AstNode]) -> ast.ArchRef:
            """Grammar rule.

            enum_ref: ENUM_OP NAME
            """
            if isinstance(kid[0], ast.Token) and isinstance(kid[1], ast.NameSpec):
                return self.nu(
                    ast.ArchRef(
                        arch=kid[0],
                        name_ref=kid[1],
                        kid=kid,
                    )
                )
            else:
                raise self.ice()

        def ability_ref(self, kid: list[ast.AstNode]) -> ast.ArchRef:
            """Grammar rule.

            ability_ref: ABILITY_OP (special_ref | name_ref)
            """
            if isinstance(kid[0], ast.Token) and isinstance(kid[1], ast.NameSpec):
                return self.nu(
                    ast.ArchRef(
                        arch=kid[0],
                        name_ref=kid[1],
                        kid=kid,
                    )
                )
            else:
                raise self.ice()

        def arch_or_ability_chain(self, kid: list[ast.AstNode]) -> ast.ArchRefChain:
            """Grammar rule.

            arch_or_ability_chain: arch_or_ability_chain? (ability_ref | arch_ref)
            """
            consume = None
            name = None
            if isinstance(kid[0], ast.SubNodeList):
                consume = kid[0]
                name = kid[1]
            else:
                name = kid[0]
            new_kid = [*consume.kid, name] if consume else [name]
            valid_kid = [i for i in new_kid if isinstance(i, ast.ArchRef)]
            if len(valid_kid) == len(new_kid):
                return self.nu(
                    ast.ArchRefChain(
                        archs=valid_kid,
                        kid=new_kid,
                    )
                )
            else:
                raise self.ice()

        def abil_to_arch_chain(self, kid: list[ast.AstNode]) -> ast.ArchRefChain:
            """Grammar rule.

            abil_to_arch_chain: arch_or_ability_chain? arch_ref
            """
            if len(kid) == 2:
                if isinstance(kid[1], ast.ArchRef) and isinstance(
                    kid[0], ast.ArchRefChain
                ):
                    return self.nu(
                        ast.ArchRefChain(
                            archs=[*(kid[0].archs), kid[1]],
                            kid=[*(kid[0].kid), kid[1]],
                        )
                    )
                else:
                    raise self.ice()
            elif isinstance(kid[0], ast.ArchRef):
                return self.nu(
                    ast.ArchRefChain(
                        archs=[kid[0]],
                        kid=kid,
                    )
                )
            else:
                raise self.ice()

        def arch_to_abil_chain(self, kid: list[ast.AstNode]) -> ast.ArchRefChain:
            """Grammar rule.

            arch_to_abil_chain: arch_or_ability_chain? ability_ref
            """
            if len(kid) == 2:
                if isinstance(kid[1], ast.ArchRef) and isinstance(
                    kid[0], ast.ArchRefChain
                ):
                    return self.nu(
                        ast.ArchRefChain(
                            archs=[*(kid[0].archs), kid[1]],
                            kid=[*(kid[0].kid), kid[1]],
                        )
                    )
                else:
                    raise self.ice()
            elif isinstance(kid[0], ast.ArchRef):
                return self.nu(
                    ast.ArchRefChain(
                        archs=[kid[0]],
                        kid=kid,
                    )
                )
            else:
                raise self.ice()

        def arch_to_enum_chain(self, kid: list[ast.AstNode]) -> ast.ArchRefChain:
            """Grammar rule.

            arch_to_enum_chain: arch_or_ability_chain? enum_ref
            """
            if len(kid) == 2:
                if isinstance(kid[1], ast.ArchRef) and isinstance(
                    kid[0], ast.ArchRefChain
                ):
                    return self.nu(
                        ast.ArchRefChain(
                            archs=[*(kid[0].archs), kid[1]],
                            kid=[*(kid[0].kid), kid[1]],
                        )
                    )
                else:
                    raise self.ice()
            elif isinstance(kid[0], ast.ArchRef):
                return self.nu(
                    ast.ArchRefChain(
                        archs=[kid[0]],
                        kid=kid,
                    )
                )
            else:
                raise self.ice()

        def edge_ref_chain(self, kid: list[ast.AstNode]) -> ast.EdgeRefTrailer:
            """Grammar rule.

            edge_ref_chain: (EDGE_OP|NODE_OP)? LSQUARE expression?
                (edge_op_ref (NODE_OP? expression)?)+ RSQUARE
            """
            valid_chain = [i for i in kid if isinstance(i, (ast.Expr, ast.FilterCompr))]
            return self.nu(
                ast.EdgeRefTrailer(
                    chain=valid_chain,
                    edges_only=isinstance(kid[0], ast.Token)
                    and kid[0].name == Tok.EDGE_OP,
                    kid=kid,
                )
            )

        def edge_op_ref(self, kid: list[ast.AstNode]) -> ast.EdgeOpRef:
            """Grammar rule.

            edge_op_ref: (edge_any | edge_from | edge_to)
            """
            if isinstance(kid[0], ast.EdgeOpRef):
                return self.nu(kid[0])
            else:
                raise self.ice()

        def edge_to(self, kid: list[ast.AstNode]) -> ast.EdgeOpRef:
            """Grammar rule.

            edge_to: ARROW_R_P1 typed_filter_compare_list ARROW_R_P2
                   | ARROW_R
            """
            fcond = kid[1] if len(kid) > 1 else None
            if isinstance(fcond, ast.FilterCompr) or fcond is None:
                return self.nu(
                    ast.EdgeOpRef(filter_cond=fcond, edge_dir=EdgeDir.OUT, kid=kid)
                )
            else:
                raise self.ice()

        def edge_from(self, kid: list[ast.AstNode]) -> ast.EdgeOpRef:
            """Grammar rule.

            edge_from: ARROW_L_P1 typed_filter_compare_list ARROW_L_P2
                     | ARROW_L
            """
            fcond = kid[1] if len(kid) > 1 else None
            if isinstance(fcond, ast.FilterCompr) or fcond is None:
                return self.nu(
                    ast.EdgeOpRef(filter_cond=fcond, edge_dir=EdgeDir.IN, kid=kid)
                )
            else:
                raise self.ice()

        def edge_any(self, kid: list[ast.AstNode]) -> ast.EdgeOpRef:
            """Grammar rule.

            edge_any: ARROW_L_P1 typed_filter_compare_list ARROW_R_P2
                    | ARROW_BI
            """
            fcond = kid[1] if len(kid) > 1 else None
            if isinstance(fcond, ast.FilterCompr) or fcond is None:
                return self.nu(
                    ast.EdgeOpRef(filter_cond=fcond, edge_dir=EdgeDir.ANY, kid=kid)
                )
            else:
                raise self.ice()

        def connect_op(self, kid: list[ast.AstNode]) -> ast.ConnectOp:
            """Grammar rule.

            connect_op: EDGE_OP? (connect_from | connect_to)
            """
            if len(kid) < 2 and isinstance(kid[0], ast.ConnectOp):
                return self.nu(kid[0])
            else:
                raise self.ice()

        def disconnect_op(self, kid: list[ast.AstNode]) -> ast.DisconnectOp:
            """Grammar rule.

            disconnect_op: NOT edge_op_ref
            """
            if isinstance(kid[1], ast.EdgeOpRef):
                return self.nu(
                    ast.DisconnectOp(
                        edge_spec=kid[1],
                        kid=kid,
                    )
                )
            else:
                raise self.ice()

        def connect_to(self, kid: list[ast.AstNode]) -> ast.ConnectOp:
            """Grammar rule.

            connect_to: CARROW_R_P1 expression (COLON kw_expr_list)? CARROW_R_P2
                      | CARROW_R
            """
            conn_type = kid[1] if len(kid) >= 3 else None
            conn_assign = kid[3] if len(kid) >= 5 else None
            if (isinstance(conn_type, ast.Expr) or conn_type is None) and (
                isinstance(conn_assign, ast.SubNodeList) or conn_assign is None
            ):
                conn_assign = (
                    ast.AssignCompr(assigns=conn_assign, kid=[conn_assign])
                    if conn_assign
                    else None
                )
                if conn_assign:
                    kid[3] = conn_assign
                return self.nu(
                    ast.ConnectOp(
                        conn_type=conn_type,
                        conn_assign=conn_assign,
                        edge_dir=EdgeDir.OUT,
                        kid=kid,
                    )
                )
            else:
                raise self.ice()

        def connect_from(self, kid: list[ast.AstNode]) -> ast.ConnectOp:
            """Grammar rule.

            connect_from: CARROW_L_P1 expression (COLON kw_expr_list)? CARROW_L_P2
                        | CARROW_L
            """
            conn_type = kid[1] if len(kid) >= 3 else None
            conn_assign = kid[3] if len(kid) >= 5 else None
            if (isinstance(conn_type, ast.Expr) or conn_type is None) and (
                isinstance(conn_assign, ast.SubNodeList) or conn_assign is None
            ):
                conn_assign = (
                    ast.AssignCompr(assigns=conn_assign, kid=[conn_assign])
                    if conn_assign
                    else None
                )
                if conn_assign:
                    kid[3] = conn_assign
                return self.nu(
                    ast.ConnectOp(
                        conn_type=conn_type,
                        conn_assign=conn_assign,
                        edge_dir=EdgeDir.IN,
                        kid=kid,
                    )
                )
            else:
                raise self.ice()

        def connect_any(self, kid: list[ast.AstNode]) -> ast.ConnectOp:
            """Grammar rule.

            connect_any: CARROW_BI | CARROW_L_P1 expression (COLON kw_expr_list)? CARROW_R_P2
            """
            conn_type = kid[1] if len(kid) >= 3 else None
            conn_assign = kid[3] if len(kid) >= 5 else None
            if (isinstance(conn_type, ast.Expr) or conn_type is None) and (
                isinstance(conn_assign, ast.SubNodeList) or conn_assign is None
            ):
                conn_assign = (
                    ast.AssignCompr(assigns=conn_assign, kid=[conn_assign])
                    if conn_assign
                    else None
                )
                if conn_assign:
                    kid[3] = conn_assign
                return self.nu(
                    ast.ConnectOp(
                        conn_type=conn_type,
                        conn_assign=conn_assign,
                        edge_dir=EdgeDir.ANY,
                        kid=kid,
                    )
                )
            else:
                raise self.ice()

        def filter_compr(self, kid: list[ast.AstNode]) -> ast.FilterCompr:
            """Grammar rule.

            filter_compr: LPAREN NULL_OK filter_compare_list RPAREN
                        | LPAREN TYPE_OP NULL_OK typed_filter_compare_list RPAREN
            """
            if isinstance(kid[2], ast.SubNodeList):
                return self.nu(ast.FilterCompr(compares=kid[2], f_type=None, kid=kid))
            elif isinstance(kid[3], ast.FilterCompr):
                kid[3].add_kids_left(kid[:3])
                kid[3].add_kids_right(kid[4:])
                return self.nu(kid[3])
            else:
                raise self.ice()

        def filter_compare_list(
            self, kid: list[ast.AstNode]
        ) -> ast.SubNodeList[ast.CompareExpr]:
            """Grammar rule.

            filter_compare_list: (filter_compare_list COMMA)? filter_compare_item
            """
            consume = None
            expr = None
            comma = None
            if isinstance(kid[0], ast.SubNodeList):
                consume = kid[0]
                comma = kid[1]
                expr = kid[2]
                new_kid = [*consume.kid, comma, expr]
            else:
                expr = kid[0]
                new_kid = [expr]
            valid_kid = [i for i in new_kid if isinstance(i, ast.CompareExpr)]
            return self.nu(
                ast.SubNodeList[ast.CompareExpr](
                    items=valid_kid,
                    kid=new_kid,
                )
            )

        def typed_filter_compare_list(self, kid: list[ast.AstNode]) -> ast.FilterCompr:
            """Grammar rule.

            typed_filter_compare_list: expression (COLON filter_compare_list)?
            """
            chomp = [*kid]
            expr = chomp[0]
            chomp = chomp[1:]
            compares = (
                chomp[1]
                if len(chomp)
                and isinstance(chomp[0], ast.Token)
                and chomp[0].name == Tok.COLON
                else None
            )
            if isinstance(expr, ast.Expr) and (
                (isinstance(compares, ast.SubNodeList)) or compares is None
            ):
                return self.nu(ast.FilterCompr(compares=compares, f_type=expr, kid=kid))
            else:
                raise self.ice()

        def filter_compare_item(self, kid: list[ast.AstNode]) -> ast.CompareExpr:
            """Grammar rule.

            filter_compare_item: name_ref cmp_op expression
            """
            ret = self.compare(kid)
            if isinstance(ret, ast.CompareExpr):
                return self.nu(ret)
            else:
                raise self.ice()

        def assign_compr(self, kid: list[ast.AstNode]) -> ast.AssignCompr:
            """Grammar rule.

            filter_compr: LPAREN STAR_MUL kw_expr_list RPAREN
            """
            if isinstance(kid[2], ast.SubNodeList):
                return self.nu(
                    ast.AssignCompr(
                        assigns=kid[2],
                        kid=kid,
                    )
                )
            else:
                raise self.ice()

        def match_stmt(self, kid: list[ast.AstNode]) -> ast.MatchStmt:
            """Grammar rule.

            match_stmt: KW_MATCH expr_list LBRACE match_case_block+ RBRACE
            """
            cases = [i for i in kid if isinstance(i, ast.MatchCase)]
            if isinstance(kid[1], ast.Expr):
                return self.nu(
                    ast.MatchStmt(
                        target=kid[1],
                        cases=cases,
                        kid=kid,
                    )
                )
            else:
                raise self.ice()

        def match_case_block(self, kid: list[ast.AstNode]) -> ast.MatchCase:
            """Grammar rule.

            match_case_block: KW_CASE pattern_seq (KW_IF expression)? COLON statement_list
            """
            pattern = kid[1]
            guard = kid[3] if len(kid) > 4 else None
            stmts = kid[-1]
            if (
                isinstance(pattern, ast.MatchPattern)
                and isinstance(guard, (ast.Expr, type(None)))
                and isinstance(stmts, ast.SubNodeList)
            ):
                return self.nu(
                    ast.MatchCase(
                        pattern=pattern,
                        guard=guard,
                        body=stmts,
                        kid=kid,
                    )
                )
            else:
                raise self.ice()

        def pattern_seq(self, kid: list[ast.AstNode]) -> ast.MatchPattern:
            """Grammar rule.

            pattern_seq: (or_pattern | as_pattern)
            """
            if isinstance(kid[0], ast.MatchPattern):
                return self.nu(kid[0])
            else:
                raise self.ice()

        def or_pattern(self, kid: list[ast.AstNode]) -> ast.MatchPattern:
            """Grammar rule.

            or_pattern: (pattern BW_OR)* pattern
            """
            if len(kid) == 1:
                if isinstance(kid[0], ast.MatchPattern):
                    return self.nu(kid[0])
                else:
                    raise self.ice()
            else:
                patterns = [i for i in kid if isinstance(i, ast.MatchPattern)]
                return self.nu(
                    ast.MatchOr(
                        patterns=patterns,
                        kid=kid,
                    )
                )

        def as_pattern(self, kid: list[ast.AstNode]) -> ast.MatchPattern:
            """Grammar rule.

            as_pattern: pattern KW_AS NAME
            """
            if isinstance(kid[0], ast.MatchPattern) and isinstance(
                kid[2], ast.NameSpec
            ):
                return self.nu(
                    ast.MatchAs(
                        pattern=kid[0],
                        name=kid[2],
                        kid=kid,
                    )
                )
            else:
                raise self.ice()

        def pattern(self, kid: list[ast.AstNode]) -> ast.MatchPattern:
            """Grammar rule.

            pattern: literal_pattern
                | capture_pattern
                | sequence_pattern
                | mapping_pattern
                | class_pattern
            """
            if isinstance(kid[0], ast.MatchPattern):
                return self.nu(kid[0])
            else:
                raise self.ice()

        def literal_pattern(self, kid: list[ast.AstNode]) -> ast.MatchPattern:
            """Grammar rule.

            literal_pattern: (INT | FLOAT | multistring)
            """
            if isinstance(kid[0], ast.Expr):
                return self.nu(
                    ast.MatchValue(
                        value=kid[0],
                        kid=kid,
                    )
                )
            else:
                raise self.ice()

        def singleton_pattern(self, kid: list[ast.AstNode]) -> ast.MatchPattern:
            """Grammar rule.

            singleton_pattern: (NULL | BOOL)
            """
            if isinstance(kid[0], (ast.Bool, ast.Null)):
                return self.nu(
                    ast.MatchSingleton(
                        value=kid[0],
                        kid=kid,
                    )
                )
            else:
                raise self.ice()

        def capture_pattern(self, kid: list[ast.AstNode]) -> ast.MatchPattern:
            """Grammar rule.

            capture_pattern: NAME
            """
            if (
                len(kid) == 1
                and isinstance(kid[0], ast.Name)
                and kid[0].sym_name == "_"
            ):
                return self.nu(
                    ast.MatchWild(
                        kid=kid,
                    )
                )
            if isinstance(kid[0], ast.NameSpec):
                return self.nu(
                    ast.MatchAs(
                        name=kid[0],
                        pattern=None,
                        kid=kid,
                    )
                )
            else:
                raise self.ice()

        def sequence_pattern(self, kid: list[ast.AstNode]) -> ast.MatchPattern:
            """Grammar rule.

            sequence_pattern: LSQUARE list_inner_pattern (COMMA list_inner_pattern)* RSQUARE
                            | LPAREN list_inner_pattern (COMMA list_inner_pattern)* RPAREN
            """
            patterns = [i for i in kid if isinstance(i, ast.MatchPattern)]
            return self.nu(
                ast.MatchSequence(
                    values=patterns,
                    kid=kid,
                )
            )

        def mapping_pattern(self, kid: list[ast.AstNode]) -> ast.MatchMapping:
            """Grammar rule.

            mapping_pattern: LBRACE (dict_inner_pattern (COMMA dict_inner_pattern)*)? RBRACE
            """
            patterns = [
                i for i in kid if isinstance(i, (ast.MatchKVPair, ast.MatchStar))
            ]
            return self.nu(
                ast.MatchMapping(
                    values=patterns,
                    kid=kid,
                )
            )

        def list_inner_pattern(self, kid: list[ast.AstNode]) -> ast.MatchPattern:
            """Grammar rule.

            list_inner_pattern: (pattern_seq | STAR_MUL NAME)
            """
            if isinstance(kid[0], ast.MatchPattern):
                return self.nu(kid[0])
            elif isinstance(kid[-1], ast.Name):
                return self.nu(
                    ast.MatchStar(
                        is_list=True,
                        name=kid[-1],
                        kid=kid,
                    )
                )
            else:
                raise self.ice()

        def dict_inner_pattern(
            self, kid: list[ast.AstNode]
        ) -> ast.MatchKVPair | ast.MatchStar:
            """Grammar rule.

            dict_inner_pattern: (pattern_seq COLON pattern_seq | STAR_POW NAME)
            """
            if isinstance(kid[0], ast.MatchPattern) and isinstance(
                kid[2], ast.MatchPattern
            ):
                return self.nu(
                    ast.MatchKVPair(
                        key=kid[0],
                        value=kid[2],
                        kid=kid,
                    )
                )
            elif isinstance(kid[-1], ast.Name):
                return self.nu(
                    ast.MatchStar(
                        is_list=False,
                        name=kid[-1],
                        kid=kid,
                    )
                )
            else:
                raise self.ice()

        def class_pattern(self, kid: list[ast.AstNode]) -> ast.MatchArch:
            """Grammar rule.

            class_pattern: NAME LPAREN kw_pattern_list? RPAREN
                        | NAME LPAREN pattern_list (COMMA kw_pattern_list)? RPAREN
            """
            name = kid[0]
            first = kid[2]
            second = kid[4] if len(kid) > 4 else None
            arg = (
                first
                if isinstance(first, ast.SubNodeList)
                and isinstance(first.items[0], ast.MatchPattern)
                else None
            )
            kw = (
                second
                if isinstance(second, ast.SubNodeList)
                and isinstance(second.items[0], ast.MatchKVPair)
                else (
                    first
                    if isinstance(first, ast.SubNodeList)
                    and isinstance(first.items[0], ast.MatchKVPair)
                    else None
                )
            )
            if isinstance(name, ast.NameSpec):
                return self.nu(
                    ast.MatchArch(
                        name=name,
                        arg_patterns=arg,
                        kw_patterns=kw,
                        kid=kid,
                    )
                )
            else:
                raise self.ice()

        def pattern_list(
            self, kid: list[ast.AstNode]
        ) -> ast.SubNodeList[ast.MatchPattern]:
            """Grammar rule.

            pattern_list: (pattern_list COMMA)? pattern_seq
            """
            consume = None
            pattern = None
            comma = None
            if isinstance(kid[0], ast.SubNodeList):
                consume = kid[0]
                comma = kid[1]
                pattern = kid[2]
            else:
                pattern = kid[0]
            new_kid = [*consume.kid, comma, pattern] if consume else [pattern]
            valid_kid = [i for i in new_kid if isinstance(i, ast.MatchPattern)]
            return ast.SubNodeList[ast.MatchPattern](
                items=valid_kid,
                kid=kid,
            )

        def kw_pattern_list(
            self, kid: list[ast.AstNode]
        ) -> ast.SubNodeList[ast.MatchKVPair]:
            """Grammar rule.

            kw_pattern_list: (kw_pattern_list COMMA)? named_ref EQ pattern_seq
            """
            consume = None
            name = None
            eq = None
            value = None
            comma = None
            if isinstance(kid[0], ast.SubNodeList):
                consume = kid[0]
                comma = kid[1]
                name = kid[2]
                eq = kid[3]
                value = kid[4]
                if not isinstance(name, ast.NameSpec) or not isinstance(
                    value, ast.MatchPattern
                ):
                    raise self.ice()
                new_kid = [
                    *consume.kid,
                    comma,
                    ast.MatchKVPair(key=name, value=value, kid=[name, eq, value]),
                ]
            else:
                name = kid[0]
                eq = kid[1]
                value = kid[2]
                if not isinstance(name, ast.NameSpec) or not isinstance(
                    value, ast.MatchPattern
                ):
                    raise self.ice()
                new_kid = [
                    ast.MatchKVPair(key=name, value=value, kid=[name, eq, value])
                ]
            if isinstance(name, ast.NameSpec) and isinstance(value, ast.MatchPattern):
                valid_kid = [i for i in new_kid if isinstance(i, ast.MatchKVPair)]
                return ast.SubNodeList[ast.MatchKVPair](
                    items=valid_kid,
                    kid=new_kid,
                )
            else:
                raise self.ice()

        def __default_token__(self, token: jl.Token) -> ast.Token:
            """Token handler."""
            ret_type = ast.Token
            if token.type == Tok.KWESC_NAME:
                return self.nu(
                    ast.Name(
                        file_path=self.parse_ref.mod_path,
                        name=token.type,
                        value=token.value[2:],
                        line=token.line if token.line is not None else 0,
                        col_start=token.column if token.column is not None else 0,
                        col_end=token.end_column if token.end_column is not None else 0,
                        pos_start=token.start_pos if token.start_pos is not None else 0,
                        pos_end=token.end_pos if token.end_pos is not None else 0,
                        is_kwesc=True,
                        kid=[],
                    )
                )
            elif token.type == Tok.NAME:
                ret_type = ast.Name
            elif token.type == Tok.SEMI:
                ret_type = ast.Semi
            elif token.type == Tok.NULL:
                ret_type = ast.Null
            elif token.type == Tok.ELLIPSIS:
                ret_type = ast.Ellipsis
            elif token.type == Tok.FLOAT:
                ret_type = ast.Float
            elif token.type in [Tok.INT, Tok.INT, Tok.HEX, Tok.BIN, Tok.OCT]:
                ret_type = ast.Int
            elif token.type in [
                Tok.STRING,
                Tok.FSTR_BESC,
                Tok.FSTR_PIECE,
                Tok.FSTR_SQ_PIECE,
                Tok.DOC_STRING,
            ]:
                ret_type = ast.String
                if token.type == Tok.FSTR_BESC:
                    token.value = token.value[1:]
            elif token.type == Tok.BOOL:
                ret_type = ast.Bool
            elif token.type == Tok.PYNLINE and isinstance(token.value, str):
                token.value = token.value.replace("::py::", "")
            return self.nu(
                ret_type(
                    file_path=self.parse_ref.mod_path,
                    name=token.type,
                    value=token.value,
                    line=token.line if token.line is not None else 0,
                    col_start=token.column if token.column is not None else 0,
                    col_end=token.end_column if token.end_column is not None else 0,
                    pos_start=token.start_pos if token.start_pos is not None else 0,
                    pos_end=token.end_pos if token.end_pos is not None else 0,
                    kid=[],
                )
            )<|MERGE_RESOLUTION|>--- conflicted
+++ resolved
@@ -1106,22 +1106,12 @@
         def typed_has_clause(self, kid: list[ast.AstNode]) -> ast.HasVar:
             """Grammar rule.
 
-<<<<<<< HEAD
-            typed_has_clause: STRING? named_ref type_tag (EQ expression | KW_BY POST_INIT_OP)?
-            typed_has_clause: named_ref (COLON STRING)? type_tag (EQ expression | KW_BY POST_INIT_OP)?
+            typed_has_clause: named_ref (COLON STRING)? type_tag (EQ expression | KW_BY KW_POST_INIT)?
             """
             name = kid[0]
             semstr = kid[2] if len(kid) > 2 and isinstance(kid[2], ast.String) else None
             type_tag = kid[3] if semstr else kid[1]
-            defer = isinstance(kid[-1], ast.Token) and kid[-1].name == Tok.POST_INIT_OP
-=======
-            typed_has_clause: STRING? named_ref type_tag (EQ expression | KW_BY KW_POST_INIT)?
-            """
-            semstr = kid[0] if isinstance(kid[0], ast.String) else None
-            name = kid[1] if semstr else kid[0]
-            type_tag = kid[2] if semstr else kid[1]
             defer = isinstance(kid[-1], ast.Token) and kid[-1].name == Tok.KW_POST_INIT
->>>>>>> f4ba5a01
             value = kid[-1] if not defer and isinstance(kid[-1], ast.Expr) else None
             if isinstance(name, ast.Name) and isinstance(type_tag, ast.SubTag):
                 return self.nu(
