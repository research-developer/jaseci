--- conflicted
+++ resolved
@@ -98,7 +98,6 @@
         self.assertEqual(
             report, ['Showing', 'Showing', 'Showing', 'Showing'])
 
-<<<<<<< HEAD
     def test_node_inheritance(self):
         self.logger_on()
         mast = master(h=mem_hook())
@@ -108,7 +107,7 @@
             api_name='walker_run', params={'name': 'init'})
         self.log(report)
         self.assertEqual(report, [])
-=======
+
     def test_global_reregistering(self):
         mast = master(h=mem_hook())
         mast.sentinel_register(
@@ -117,5 +116,4 @@
             name='test', code=jtp.global_reregistering)
         mast.sentinel_register(
             name='test', code=jtp.global_reregistering)
-        self.assertTrue(mast.active_snt().is_active)
->>>>>>> b23fb688
+        self.assertTrue(mast.active_snt().is_active)