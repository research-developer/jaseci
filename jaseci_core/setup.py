--- conflicted
+++ resolved
@@ -15,13 +15,10 @@
         "flake8",
         "stripe",
         "pydantic",
-<<<<<<< HEAD
         "prometheus-api-client==0.5.1", 
         "prometheus-client==0.14.1",
         "kubernetes==23.6.0"
-=======
         "docstring-parser",
->>>>>>> 5d7b7e81
     ],
     package_data={
         "": ["*.ini"],
