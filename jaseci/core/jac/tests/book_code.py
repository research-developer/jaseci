--- conflicted
+++ resolved
@@ -298,70 +298,6 @@
         std.out(nd.lst);
         std.out(nd.lst.destroy(1));
     }
-<<<<<<< HEAD
-    """
-
-dot_graph = \
-    """
-    graph test {
-        has anchor node0;
-        digraph G {
-        nodesep=0.05;
-        rankdir=LR;
-        node [shape=record,width=0.1,height=0.1];
-
-        node0 [label = "<f0> |<f1> |<f2> |<f3> |<f4> |<f5> |<f6> | "];
-        node [width = 1.5];
-        node1 [label = "{<n> n14 | 719 |<p> }"];
-        node2 [label = "{<n> a1 | 805 |<p> }"];
-        node3 [label = "{<n> i9 | 718 |<p> }"];
-        node4 [label = "{<n> e5 | 989 |<p> }"];
-        node5 [label = "{<n> t20 | 959 |<p> }"] ;
-        node6 [label = "{<n> o15 | 794 |<p> }"] ;
-        node7 [label = "{<n> s19 | 659 |<p> }"] ;
-
-        node0:f0 -> node1:n;
-        node0:f1 -> node2:n;
-        node0:f2 -> node3:n;
-        node0:f5 -> node4:n;
-        node0:f6 -> node5:n;
-        node2:p -> node6:n;
-        node4:p -> node7:n;
-        }
-    }
-
-    walker init {
-        lst=[['b', 333],['c',245],['a', 56]];
-        std.out(lst);
-        lst.destroy(1);
-        std.out(lst);
-        std.out(lst.destroy(1));
-    }
-    """
-dot_graph_simple = \
-    """
-    graph test {
-        has anchor A;
-        strict graph G {
-            A -> B // Basic directional edge
-            B -- H // Basic non-directional edge
-            B -> C [kind="parent"] // Edge with attribute
-            C -> D -> E [kind="child"] // Chain edge
-            E -> {F G} // One-to-many edges
-
-            A [color=red] // Node with DOT builtin graphing attr
-            B [kind="month", count=2] // Node with Jac attr
-            A [kind="year"] // Multiple attr statement per node
-        }
-    }
-
-    walker init {
-        lst=[['b', 333],['c',245],['a', 56]];
-        std.out(lst);
-        lst.destroy(1);
-        std.out(lst);
-        std.out(lst.destroy(1));
-    }
     """
 
 can_action = \
@@ -369,13 +305,18 @@
     node test {
         has anchor A;
         can ptest {
+            b=7;
             std.out(A,b);
-        }
-    }
-
-    walker init {
-        spawn here --> node::test;
-    }
-=======
->>>>>>> 53d94b6f
+            ::ppp;
+        }
+        can ppp {
+            b=8;
+            std.out(A,b);
+        }
+    }
+
+    walker init {
+        a= spawn here --> node::test(A=56);
+        a::ptest;
+    }
     """