--- conflicted
+++ resolved
@@ -217,41 +217,6 @@
             r"13\:12 \- 13\:18.*Name - append - .*SymbolPath: builtins_test.builtins.list.append",
         )
 
-<<<<<<< HEAD
-    def test_expr_type_info(self) -> None:
-        """Testing for expression type infomation."""
-        from jaclang.settings import settings
-
-        settings.ast_symbol_info_detailed = True
-        captured_output = io.StringIO()
-        sys.stdout = captured_output
-
-        cli.tool("ir", ["ast", f"{self.fixture_abs_path('expr_type_info.jac')}"])
-
-        sys.stdout = sys.__stdout__
-        stdout_value = captured_output.getvalue()
-        settings.ast_symbol_info_detailed = False
-
-        self.assertRegex(
-            stdout_value,
-            r"4:4 - 4:9.*CompareExpr - Type: builtins.bool",
-        )
-        self.assertRegex(
-            stdout_value,
-            r"5:3 - 5:22.*FuncCall - Type: builtins.str",
-        )
-        self.assertRegex(
-            stdout_value,
-            r"6:3 - 6:11.*AtomTrailer - Type: builtins.int",
-        )
-        self.assertRegex(
-            stdout_value,
-            r"7:3 - 7:8.*BinaryExpr - Type: builtins.int",
-        )
-        self.assertRegex(
-            stdout_value,
-            r"8:3 - 8:12.*UnaryExpr - Type: builtins.bool",
-=======
     def test_expr_types(self) -> None:
         """Testing for print AstTool."""
         captured_output = io.StringIO()
@@ -267,7 +232,25 @@
         )
         self.assertRegex(
             stdout_value, r"7\:9 \- 7\:17.*FuncCall \- Type\: builtins.float"
->>>>>>> a363718f
+        )
+        self.assertRegex(
+            stdout_value, r"9\:6 \- 9\:11.*CompareExpr \- Type\: builtins.bool"
+        )
+        self.assertRegex(
+            stdout_value, r"10\:6 - 10\:15.*BinaryExpr \- Type\: builtins.str"
+        )
+        self.assertRegex(
+            stdout_value, r"11\:5 \- 11\:13.*AtomTrailer \- Type\: builtins.int"
+        )
+        self.assertRegex(
+            stdout_value, r"12\:5 \- 12\:14.*UnaryExpr \- Type\: builtins.bool"
+        )
+        self.assertRegex(
+            stdout_value, r"13\:5 \- 13\:25.*IfElseExpr \- Type\: Literal\['a']\?"
+        )
+        self.assertRegex(
+            stdout_value,
+            r"14\:5 \- 14\:27.*ListCompr - \[ListCompr] \- Type\: builtins.list\[builtins.int]",
         )
 
     def test_ast_dotgen(self) -> None:
