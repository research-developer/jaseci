site_name: The Jac Programming Language
site_url: https://jac-lang.org
nav:
  - Home: "index.md"
  - Start:
      - "start/about.md"
      - "start.md"
      - "start/installation.md"
      - "start/jac_in_a_flash.md"
  - Learn:
      - For coders:
          - "learn/guide.md"
          - "learn/jac_ref.md"
          - "learn/impl_docs.md"
<<<<<<< HEAD
          - Data Spatial:
              - "learn/data_spatial/examples.md"
              - "learn/data_spatial/FAQ.md"
=======
          - Jac Cloud:
              - "learn/coders/jac-cloud/docs/jac_cloud.md"
              - "learn/coders/jac-cloud/docs/jac_cloud_logging.md"
              - "learn/coders/jac-cloud/docs/jac_cloud_env_vars.md"
>>>>>>> 4013fc00
          - MTLLM:
              - "learn/with_llm.md"
              - Quick Start:
                  - "learn/coders/mtllm/docs/quickstart/installation.md"
                  - "learn/coders/mtllm//docs/quickstart/minimal-working-example.md"
              - Design and Implementation:
                  - "learn/coders/mtllm/docs/design_impl/inference_engine.md"
                  - "learn/coders/mtllm/docs/design_impl/sem_registry.md"
              - Building Blocks:
                  - "learn/coders/mtllm/docs/building_blocks/language_models.md"
                  - "learn/coders/mtllm/docs/building_blocks/semstrings.md"
                  - "learn/coders/mtllm/docs/building_blocks/functions_methods.md"
                  - "learn/coders/mtllm/docs/building_blocks/object_init.md"
                  - "learn/coders/mtllm/docs/building_blocks/Multimodality.md"
              - Tutorials:
                  - "learn/coders/mtllm/docs/tutorials/rpg_game.md"
          - "learn/tips_tricks.md"
          - "learn/jac_plugins.md"
      - For contributors:
          - "learn/contrib.md"
          - "learn/internals.md"
      - W.I.P:
          - "learn/ast_doc.md"
          - projects:
              - "projects/auto_ref.md"

  - Why: "why.md"
  # - ~/roadmap$: 'roadmap.md'
  - Github: https://github.com/Jaseci-Labs/jaclang

  - EECS449:
      - "learn/tutorial/readme.md"
      - "learn/tutorial/1_setting-up-jac-cloud.md"
      - "learn/tutorial/2_building-a-rag-chatbot.md"
      - "learn/tutorial/3_rag-dialogue-routing-chatbot.md"
theme:
  logo: "assets/logo.png"
  name: "material"
  palette:
    scheme: "slate"
    primary: "black"
    accent: "orange"
  font:
    text: "Roboto"
    code: "Roboto Mono"
  features:
    - content.code.copy
    - navigation.instant
    - navigation.tracking
    - navigation.tabs
    - navigation.path
    - navigation.footer
  icon:
    admonition:
      note: octicons/tag-16
      abstract: octicons/checklist-16
      info: octicons/info-16
      tip: material/fire
      success: octicons/check-16
      question: octicons/question-16
      warning: octicons/alert-16
      failure: octicons/x-circle-16
      danger: octicons/zap-16
      bug: octicons/bug-16
      example: octicons/beaker-16
      quote: octicons/quote-16

markdown_extensions:
  - pymdownx.tabbed:
      alternate_style: true
  - pymdownx.highlight:
      anchor_linenums: true
      line_spans: __span
      pygments_lang_class: true
      pygments_style: "autumn"
  - pymdownx.inlinehilite
  # - codehilite:
  #     linenums: true
  - pymdownx.snippets:
      base_path: [".", "../../"]
  - pymdownx.superfences:
      custom_fences:
        - name: mermaid
          class: mermaid
          # format: !!python/name:pymdownx.superfences.fence_code_format
  - attr_list
  - md_in_html
  - attr_list
  - admonition
  - pymdownx.details
  - pymdownx.superfences
  # - pymdownx.emoji:
  #     emoji_index: !!python/name:material.extensions.emoji.twemoji
  #     emoji_generator: !!python/name:material.extensions.emoji.to_svg

extra_css:
  - extra.css

extra:
  generator: false
  social:
    - icon: fontawesome/brands/mastodon
      link: https://fosstodon.org/@squidfunk
copyright: Copyright &copy; 2023 - 2024 Jac Hackers Everwhere

plugins:
  - search
  - open-in-new-tab<|MERGE_RESOLUTION|>--- conflicted
+++ resolved
@@ -12,16 +12,13 @@
           - "learn/guide.md"
           - "learn/jac_ref.md"
           - "learn/impl_docs.md"
-<<<<<<< HEAD
           - Data Spatial:
               - "learn/data_spatial/examples.md"
               - "learn/data_spatial/FAQ.md"
-=======
           - Jac Cloud:
               - "learn/coders/jac-cloud/docs/jac_cloud.md"
               - "learn/coders/jac-cloud/docs/jac_cloud_logging.md"
               - "learn/coders/jac-cloud/docs/jac_cloud_env_vars.md"
->>>>>>> 4013fc00
           - MTLLM:
               - "learn/with_llm.md"
               - Quick Start:
