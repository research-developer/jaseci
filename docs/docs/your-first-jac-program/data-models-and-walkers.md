--- conflicted
+++ resolved
@@ -7,15 +7,10 @@
 Here we'll look at setting up the Jaseci data model (nodes and edges) and defining the walkers to support the feature list.
 
 >  **From the Docs**
-<<<<<<< HEAD
+
 > - **Nodes** represent an entity on a graph. [Learn more](/docs/intermediate/standard-library-documentation/jaseci-primitives#node)
 > - **Edges** represent the relationship between nodes on a graph. [Learn more](/docs/intermediate/standard-library-documentation/jaseci-primitives#edge)
 > -  **Walkers** traverse nodes via edges executing logic at the node level. [Learn more](/docs/intermediate/standard-library-documentation/jaseci-primitives#walker)
-=======
-> - **Nodes** represent an entity on a graph. [Learn more](../intermediate/standard-library-documentation/jaseci-primitives.md)
-> - **Edges** represent the relationship between nodes on a graph. [Learn more](../intermediate/standard-library-documentation/jaseci-primitives.md)
-> -  **Walkers** traverse nodes via edges executing logic at the node level. [Learn more](../intermediate/standard-library-documentation/jaseci-primitives.md)
->>>>>>> 07b0607f
 
 ## Data Model
 
@@ -32,13 +27,8 @@
 
 <!-- TODO: Update the below links -->
 >  **From the Docs**
-<<<<<<< HEAD
 > - **has** defines a property on a node or walker. [Learn more](/docs/intermediate/standard-library-documentation/built-in-operations#has)
 > - **anchor** defines the primitive representation or return value of a node or walker. [Learn more](/docs/intermediate/standard-library-documentation/built-in-operations#anchor)
-=======
-> - **has** defines a property on a node or walker. [Learn more](../intermediate/standard-library-documentation/built-in-operations.md)
-> - **anchor** defines the primitive representation or return value of a node or walker. [Learn more](../intermediate/standard-library-documentation/built-in-operations.md)
->>>>>>> 07b0607f
 
 `friend` edge
 
@@ -68,11 +58,7 @@
 <!-- TODO: Update the below links -->
 >  **From the Docs**
 > - **root** is a built-in node that represents the starting point of a graph.
-<<<<<<< HEAD
 > - **spawn** creates a node with or without edges or runs a walker on a node. [Learn more](/docs/intermediate/standard-library-documentation/built-in-operations#spawn)
-=======
-> - **spawn** creates a node with or without edges or runs a walker on a node. [Learn more](../intermediate/standard-library-documentation/built-in-operations.md)
->>>>>>> 07b0607f
 
 ### Listing members of the network
 
@@ -99,11 +85,7 @@
 
 <!-- TODO: Update the below links -->
 >  **From the Docs**
-<<<<<<< HEAD
 > - **with entry / exit** defines a block of code to execute when a walker first enters or is about the exit a node. **with entry** can be used to initialize the walker's attributes, while **with** exit can be used to report a return value as a walker completes execution. [Learn more](/docs/intermediate/standard-library-documentation/jaseci-primitives#with-entry--with-exit)
-=======
-> - **with entry / exit** defines a block of code to execute when a walker first enters or is about the exit a node. **with entry** can be used to initialize the walker's attributes, while **with** exit can be used to report a return value as a walker completes execution. [Learn more](../intermediate/standard-library-documentation/jaseci-primitives.md)
->>>>>>> 07b0607f
 
 ## Adding friends
 
@@ -176,8 +158,4 @@
 }
 ```
 
-<<<<<<< HEAD
-On to [Building the application!](/docs/your-first-jac-program/build-the-jac-code-and-application)
-=======
-On to [Building the application!](build-the-jac-code-and-application.mdx)
->>>>>>> 07b0607f
+On to [Building the application!](/docs/your-first-jac-program/build-the-jac-code-and-application)